/* ----------------------------------------------------------------------
   LAMMPS - Large-scale Atomic/Molecular Massively Parallel Simulator
   http://lammps.sandia.gov, Sandia National Laboratories
   Steve Plimpton, sjplimp@sandia.gov

   Copyright (2003) Sandia Corporation.  Under the terms of Contract
   DE-AC04-94AL85000 with Sandia Corporation, the U.S. Government retains
   certain rights in this software.  This software is distributed under
   the GNU General Public License.

   See the README file in the top-level LAMMPS directory.
------------------------------------------------------------------------- */

/* ----------------------------------------------------------------------
   Contributing author: Hasan Metin Aktulga, Purdue University
   (now at Lawrence Berkeley National Laboratory, hmaktulga@lbl.gov)
------------------------------------------------------------------------- */

#ifdef LAMMPS_BIGBIG
#error LAMMPS_BIGBIG not supported by this file
#endif

#include "math.h"
#include "stdio.h"
#include "stdlib.h"
#include "string.h"
#include "fix_qeq_reax.h"
#include "pair_reax_c.h"
#include "atom.h"
#include "comm.h"
#include "domain.h"
#include "neighbor.h"
#include "neigh_list.h"
#include "neigh_request.h"
#include "update.h"
#include "force.h"
#include "pair.h"
#include "respa.h"
#include "memory.h"
#include "citeme.h"
#include "error.h"
#include "reaxc_defs.h"

using namespace LAMMPS_NS;
using namespace FixConst;

#define EV_TO_KCAL_PER_MOL 14.4
#define DANGER_ZONE     0.95
#define LOOSE_ZONE      0.7
#define SQR(x) ((x)*(x))
#define CUBE(x) ((x)*(x)*(x))
#define MIN_NBRS 100

static const char cite_fix_qeq_reax[] =
  "fix qeq/reax command:\n\n"
  "@Article{Aktulga12,\n"
  " author = {H. M. Aktulga, J. C. Fogarty, S. A. Pandit, A. Y. Grama},\n"
  " title = {Parallel reactive molecular dynamics: Numerical methods and algorithmic techniques},\n"
  " journal = {Parallel Computing},\n"
  " year =    2012,\n"
  " volume =  38,\n"
  " pages =   {245--259}\n"
  "}\n\n";

/* ---------------------------------------------------------------------- */

FixQEqReax::FixQEqReax(LAMMPS *lmp, int narg, char **arg) :
  Fix(lmp, narg, arg)
{
  if (lmp->citeme) lmp->citeme->add(cite_fix_qeq_reax);

  if (narg != 8) error->all(FLERR,"Illegal fix qeq/reax command");

  nevery = force->inumeric(FLERR,arg[3]);
  swa = force->numeric(FLERR,arg[4]);
  swb = force->numeric(FLERR,arg[5]);
  tolerance = force->numeric(FLERR,arg[6]);
  pertype_parameters(arg[7]);

  shld = NULL;

  n = n_cap = 0;
  N = nmax = 0;
  m_fill = m_cap = 0;
  pack_flag = 0;
  s = NULL;
  t = NULL;
  nprev = 5;

  Hdia_inv = NULL;
  b_s = NULL;
  b_t = NULL;
  b_prc = NULL;
  b_prm = NULL;

  // CG
  p = NULL;
  q = NULL;
  r = NULL;
  d = NULL;

  // H matrix
  H.firstnbr = NULL;
  H.numnbrs = NULL;
  H.jlist = NULL;
  H.val = NULL;

  // GMRES
  //g = NULL;
  //y = NULL;
  //hstr = NULL;
  //v = NULL;
  //h = NULL;
  //hc = NULL;
  //hs = NULL;

  // perform initial allocation of atom-based arrays
  // register with Atom class

  s_hist = t_hist = NULL;
  grow_arrays(atom->nmax);
  atom->add_callback(0);
  for( int i = 0; i < atom->nmax; i++ )
    for (int j = 0; j < nprev; ++j )
      s_hist[i][j] = t_hist[i][j] = 0;

  reaxc = NULL;
  reaxc = (PairReaxC *) force->pair_match("reax/c",1);

}

/* ---------------------------------------------------------------------- */

FixQEqReax::~FixQEqReax()
{
  // unregister callbacks to this fix from Atom class

  atom->delete_callback(id,0);

  memory->destroy(s_hist);
  memory->destroy(t_hist);

  deallocate_storage();
  deallocate_matrix();

  memory->destroy(shld);

  if (!reaxflag) {
    memory->destroy(chi);
    memory->destroy(eta);
    memory->destroy(gamma);
  }
}

/* ---------------------------------------------------------------------- */

int FixQEqReax::setmask()
{
  int mask = 0;
  mask |= PRE_FORCE;
  mask |= MIN_PRE_FORCE;
  return mask;
}

/* ---------------------------------------------------------------------- */

void FixQEqReax::pertype_parameters(char *arg)
{
  if (strcmp(arg,"reax/c") == 0) {
    reaxflag = 1;
    Pair *pair = force->pair_match("reax/c",1);
    if (pair == NULL) error->all(FLERR,"No pair reax/c for fix qeq/reax");
    int tmp;
    chi = (double *) pair->extract("chi",tmp);
    eta = (double *) pair->extract("eta",tmp);
    gamma = (double *) pair->extract("gamma",tmp);
    if (chi == NULL || eta == NULL || gamma == NULL)
      error->all(FLERR,
                 "Fix qeq/reax could not extract params from pair reax/c");
    return;
  }

  int i,itype,ntypes;
  double v1,v2,v3;
  FILE *pf;

  reaxflag = 0;
  ntypes = atom->ntypes;

  memory->create(chi,ntypes+1,"qeq/reax:chi");
  memory->create(eta,ntypes+1,"qeq/reax:eta");
  memory->create(gamma,ntypes+1,"qeq/reax:gamma");

  if (comm->me == 0) {
    if ((pf = fopen(arg,"r")) == NULL)
      error->one(FLERR,"Fix qeq/reax parameter file could not be found");

    for (i = 1; i <= ntypes && !feof(pf); i++) {
      fscanf(pf,"%d %lg %lg %lg",&itype,&v1,&v2,&v3);
      if (itype < 1 || itype > ntypes)
        error->one(FLERR,"Fix qeq/reax invalid atom type in param file");
      chi[itype] = v1;
      eta[itype] = v2;
      gamma[itype] = v3;
    }
    if (i <= ntypes) error->one(FLERR,"Invalid param file for fix qeq/reax");
    fclose(pf);
  }

  MPI_Bcast(&chi[1],ntypes,MPI_DOUBLE,0,world);
  MPI_Bcast(&eta[1],ntypes,MPI_DOUBLE,0,world);
  MPI_Bcast(&gamma[1],ntypes,MPI_DOUBLE,0,world);
}

/* ---------------------------------------------------------------------- */

void FixQEqReax::allocate_storage()
{
  nmax = atom->nmax;

  memory->create(s,nmax,"qeq:s");
  memory->create(t,nmax,"qeq:t");

  memory->create(Hdia_inv,nmax,"qeq:Hdia_inv");
  memory->create(b_s,nmax,"qeq:b_s");
  memory->create(b_t,nmax,"qeq:b_t");
  memory->create(b_prc,nmax,"qeq:b_prc");
  memory->create(b_prm,nmax,"qeq:b_prm");

  memory->create(p,nmax,"qeq:p");
  memory->create(q,nmax,"qeq:q");
  memory->create(r,nmax,"qeq:r");
  memory->create(d,nmax,"qeq:d");
}

/* ---------------------------------------------------------------------- */

void FixQEqReax::deallocate_storage()
{
  memory->destroy(s);
  memory->destroy(t);

  memory->destroy( Hdia_inv );
  memory->destroy( b_s );
  memory->destroy( b_t );
  memory->destroy( b_prc );
  memory->destroy( b_prm );

  memory->destroy( p );
  memory->destroy( q );
  memory->destroy( r );
  memory->destroy( d );
}

/* ---------------------------------------------------------------------- */

void FixQEqReax::reallocate_storage()
{
  deallocate_storage();
  allocate_storage();
  init_storage();
}

/* ---------------------------------------------------------------------- */

void FixQEqReax::allocate_matrix()
{
  int i,ii;

  int mincap;
  double safezone;

  if( reaxflag ) {
    mincap = reaxc->system->mincap;
    safezone = reaxc->system->safezone;
  } else {
    mincap = MIN_CAP;
    safezone = SAFE_ZONE;
  }

  n = atom->nlocal;
  n_cap = MAX( (int)(n * safezone), mincap );

  // determine the total space for the H matrix

  int m = 0;
  for( ii = 0; ii < list->inum; ii++ ) {
    i = list->ilist[ii];
    m += list->numneigh[i];
  }
  m_cap = MAX( (int)(m * safezone), mincap * MIN_NBRS );

  H.n = n_cap;
  H.m = m_cap;
  memory->create(H.firstnbr,n_cap,"qeq:H.firstnbr");
  memory->create(H.numnbrs,n_cap,"qeq:H.numnbrs");
  memory->create(H.jlist,m_cap,"qeq:H.jlist");
  memory->create(H.val,m_cap,"qeq:H.val");
}

/* ---------------------------------------------------------------------- */

void FixQEqReax::deallocate_matrix()
{
  memory->destroy( H.firstnbr );
  memory->destroy( H.numnbrs );
  memory->destroy( H.jlist );
  memory->destroy( H.val );
}

/* ---------------------------------------------------------------------- */

void FixQEqReax::reallocate_matrix()
{
  deallocate_matrix();
  allocate_matrix();
}

/* ---------------------------------------------------------------------- */

void FixQEqReax::init()
{
  if (!atom->q_flag) error->all(FLERR,"Fix qeq/reax requires atom attribute q");

  if (!force->pair_match("reax/c",1))
    error->all(FLERR,"Must use pair_style reax/c with fix qeq/reax");

  // need a half neighbor list w/ Newton off and ghost neighbors
  // built whenever re-neighboring occurs

  int irequest = neighbor->request(this);
  neighbor->requests[irequest]->pair = 0;
  neighbor->requests[irequest]->fix = 1;
  neighbor->requests[irequest]->newton = 2;
  neighbor->requests[irequest]->ghost = 1;

  init_shielding();
  init_taper();

  if (strstr(update->integrate_style,"respa"))
    nlevels_respa = ((Respa *) update->integrate)->nlevels;
}

/* ---------------------------------------------------------------------- */

void FixQEqReax::init_list(int id, NeighList *ptr)
{
  list = ptr;
}

/* ---------------------------------------------------------------------- */

void FixQEqReax::init_shielding()
{
  int i,j;
  int ntypes;

  ntypes = atom->ntypes;
  memory->create(shld,ntypes+1,ntypes+1,"qeq:shileding");

  for( i = 1; i <= ntypes; ++i )
    for( j = 1; j <= ntypes; ++j )
      shld[i][j] = pow( gamma[i] * gamma[j], -1.5 );
}

/* ---------------------------------------------------------------------- */

void FixQEqReax::init_taper()
{
  double d7, swa2, swa3, swb2, swb3;

  if (fabs(swa) > 0.01 && comm->me == 0)
    error->warning(FLERR,"Fix qeq/reax has non-zero lower Taper radius cutoff");
  if (swb < 0)
    error->all(FLERR, "Fix qeq/reax has negative upper Taper radius cutoff");
  else if (swb < 5 && comm->me == 0)
    error->warning(FLERR,"Fix qeq/reax has very low Taper radius cutoff");

  d7 = pow( swb - swa, 7 );
  swa2 = SQR( swa );
  swa3 = CUBE( swa );
  swb2 = SQR( swb );
  swb3 = CUBE( swb );

  Tap[7] =  20.0 / d7;
  Tap[6] = -70.0 * (swa + swb) / d7;
  Tap[5] =  84.0 * (swa2 + 3.0*swa*swb + swb2) / d7;
  Tap[4] = -35.0 * (swa3 + 9.0*swa2*swb + 9.0*swa*swb2 + swb3 ) / d7;
  Tap[3] = 140.0 * (swa3*swb + 3.0*swa2*swb2 + swa*swb3 ) / d7;
  Tap[2] =-210.0 * (swa3*swb2 + swa2*swb3) / d7;
  Tap[1] = 140.0 * swa3 * swb3 / d7;
  Tap[0] = (-35.0*swa3*swb2*swb2 + 21.0*swa2*swb3*swb2 +
            7.0*swa*swb3*swb3 + swb3*swb3*swb ) / d7;
}

/* ---------------------------------------------------------------------- */

void FixQEqReax::setup_pre_force(int vflag)
{
  neighbor->build_one(list->index);

  deallocate_storage();
  allocate_storage();

  init_storage();

  deallocate_matrix();
  allocate_matrix();

  pre_force(vflag);
}

/* ---------------------------------------------------------------------- */

void FixQEqReax::setup_pre_force_respa(int vflag, int ilevel)
{
  if (ilevel < nlevels_respa-1) return;
  setup_pre_force(vflag);
}

/* ---------------------------------------------------------------------- */

void FixQEqReax::min_setup_pre_force(int vflag)
{
  setup_pre_force(vflag);
}

/* ---------------------------------------------------------------------- */

void FixQEqReax::init_storage()
{
  N = atom->nlocal + atom->nghost;
  for( int i = 0; i < N; i++ ) {
    Hdia_inv[i] = 1. / eta[atom->type[i]];
    b_s[i] = -chi[atom->type[i]];
    b_t[i] = -1.0;
    b_prc[i] = 0;
    b_prm[i] = 0;
    s[i] = t[i] = 0;
  }
}

/* ---------------------------------------------------------------------- */

void FixQEqReax::pre_force(int vflag)
{
  double t_start, t_end;

  if (update->ntimestep % nevery) return;
  if( comm->me == 0 ) t_start = MPI_Wtime();

  n = atom->nlocal;
  N = atom->nlocal + atom->nghost;
  // grow arrays if necessary
  // need to be atom->nmax in length
  if( atom->nmax > nmax ) reallocate_storage();
  if( n > n_cap*DANGER_ZONE || m_fill > m_cap*DANGER_ZONE )
    reallocate_matrix();

  init_matvec();
  matvecs = CG(b_s, s);        // CG on s - parallel
  matvecs += CG(b_t, t); // CG on t - parallel
  calculate_Q();

  if( comm->me == 0 ) {
    t_end = MPI_Wtime();
    qeq_time = t_end - t_start;
  }
}

/* ---------------------------------------------------------------------- */

void FixQEqReax::pre_force_respa(int vflag, int ilevel, int iloop)
{
  if (ilevel == nlevels_respa-1) pre_force(vflag);
}

/* ---------------------------------------------------------------------- */

void FixQEqReax::min_pre_force(int vflag)
{
  pre_force(vflag);
}

/* ---------------------------------------------------------------------- */

void FixQEqReax::init_matvec()
{
  /* fill-in H matrix */
  compute_H();

  for( int i = 0; i < n; ++i ) {
    /* init pre-conditioner for H and init solution vectors */
    Hdia_inv[i] = 1. / eta[ atom->type[i] ];
    b_s[i]      = -chi[ atom->type[i] ];
    b_t[i]      = -1.0;

    /* linear extrapolation for s & t from previous solutions */
    //s[i] = 2 * s_hist[i][0] - s_hist[i][1];
    //t[i] = 2 * t_hist[i][0] - t_hist[i][1];

    /* quadratic extrapolation for s & t from previous solutions */
    //s[i] = s_hist[i][2] + 3 * ( s_hist[i][0] - s_hist[i][1] );
    t[i] = t_hist[i][2] + 3 * ( t_hist[i][0] - t_hist[i][1] );

    /* cubic extrapolation for s & t from previous solutions */
    s[i] = 4*(s_hist[i][0]+s_hist[i][2])-(6*s_hist[i][1]+s_hist[i][3]);
    //t[i] = 4*(t_hist[i][0]+t_hist[i][2])-(6*t_hist[i][1]+t_hist[i][3]);
  }

  pack_flag = 2;
  comm->forward_comm_fix(this); //Dist_vector( s );
  pack_flag = 3;
  comm->forward_comm_fix(this); //Dist_vector( t );
}

/* ---------------------------------------------------------------------- */

void FixQEqReax::compute_H()
{
  int inum, jnum, *ilist, *jlist, *numneigh, **firstneigh;
<<<<<<< HEAD
  int i, j, ii, jj, flag;
  int *type, *tag;
=======
  int i, j, ii, jj, temp, newnbr, flag;
>>>>>>> 687616b2
  double **x, SMALL = 0.0001;
  double dx, dy, dz, r_sqr;

  int *type = atom->type;
  tagint *tag = atom->tag;
  x = atom->x;

  inum = list->inum;
  ilist = list->ilist;
  numneigh = list->numneigh;
  firstneigh = list->firstneigh;

  // fill in the H matrix

  m_fill = 0;
  r_sqr = 0;
  for( ii = 0; ii < inum; ii++ ) {
    i = ilist[ii];
    jlist = firstneigh[i];
    jnum = numneigh[i];
    H.firstnbr[i] = m_fill;

    for( jj = 0; jj < jnum; jj++ ) {
      j = jlist[jj];

      dx = x[j][0] - x[i][0];
      dy = x[j][1] - x[i][1];
      dz = x[j][2] - x[i][2];
      r_sqr = SQR(dx) + SQR(dy) + SQR(dz);

      flag = 0;
      if (r_sqr <= SQR(swb)) {
        if (j < n) flag = 1;
        else if (tag[i] < tag[j]) flag = 1;
        else if (tag[i] == tag[j]) {
          if (dz > SMALL) flag = 1;
          else if (fabs(dz) < SMALL) {
            if (dy > SMALL) flag = 1;
            else if (fabs(dy) < SMALL && dx > SMALL)
              flag = 1;
          }
        }
      }

      if( flag ) {
        H.jlist[m_fill] = j;
        H.val[m_fill] = calculate_H( sqrt(r_sqr), shld[type[i]][type[j]] );
        m_fill++;
      }
    }

    H.numnbrs[i] = m_fill - H.firstnbr[i];
  }

  if (m_fill >= H.m) {
    char str[128];
    sprintf(str,"H matrix size has been exceeded: m_fill=%d H.m=%d\n",
             m_fill, H.m );
    error->warning(FLERR,str);
    error->all(FLERR,"Fix qeq/reax has insufficient QEq matrix size");
  }
}

/* ---------------------------------------------------------------------- */

double FixQEqReax::calculate_H( double r, double gamma )
{
  double Taper, denom;

  Taper = Tap[7] * r + Tap[6];
  Taper = Taper * r + Tap[5];
  Taper = Taper * r + Tap[4];
  Taper = Taper * r + Tap[3];
  Taper = Taper * r + Tap[2];
  Taper = Taper * r + Tap[1];
  Taper = Taper * r + Tap[0];

  denom = r * r * r + gamma;
  denom = pow(denom,0.3333333333333);

  return Taper * EV_TO_KCAL_PER_MOL / denom;
}

/* ---------------------------------------------------------------------- */

int FixQEqReax::CG( double *b, double *x )
{
  int  i, j, imax;
  double tmp, alpha, beta, b_norm;
  double sig_old, sig_new, sig0;

  imax = 200;

  pack_flag = 1;
  sparse_matvec( &H, x, q );
  comm->reverse_comm_fix( this ); //Coll_Vector( q );

  vector_sum( r , 1.,  b, -1., q, n );
  for( j = 0; j < n; ++j )
    d[j] = r[j] * Hdia_inv[j]; //pre-condition

  b_norm = parallel_norm( b, n );
  sig_new = parallel_dot( r, d, n );
  sig0 = sig_new;

  for( i = 1; i < imax && sqrt(sig_new) / b_norm > tolerance; ++i ) {
    comm->forward_comm_fix(this); //Dist_vector( d );
    sparse_matvec( &H, d, q );
    comm->reverse_comm_fix(this); //Coll_vector( q );

    tmp = parallel_dot( d, q, n );
    alpha = sig_new / tmp;
    //  comm->me, i, parallel_norm( d, n ), parallel_norm( q, n ), tmp );

    vector_add( x, alpha, d, n );
    vector_add( r, -alpha, q, n );

    // pre-conditioning
    for( j = 0; j < n; ++j )
      p[j] = r[j] * Hdia_inv[j];

    sig_old = sig_new;
    sig_new = parallel_dot( r, p, n );


    beta = sig_new / sig_old;
    vector_sum( d, 1., p, beta, d, n );
  }

  if (i >= imax && comm->me == 0) {
    char str[128];
    sprintf(str,"Fix qeq/reax CG convergence failed after %d iterations at "
            BIGINT_FORMAT " step",i,update->ntimestep);
    error->warning(FLERR,str);
  }

  return i;
}


/* ---------------------------------------------------------------------- */

void FixQEqReax::sparse_matvec( sparse_matrix *A, double *x, double *b )
{
  int i, j, itr_j;

  for( i = 0; i < n; ++i )
    b[i] = eta[ atom->type[i] ] * x[i];
  for( i = n; i < N; ++i )
    b[i] = 0;

  for( i = 0; i < n; ++i ) {
    for( itr_j=A->firstnbr[i]; itr_j<A->firstnbr[i]+A->numnbrs[i]; itr_j++) {
      j = A->jlist[itr_j];
      b[i] += A->val[itr_j] * x[j];
      b[j] += A->val[itr_j] * x[i];
    }
  }
}

/* ---------------------------------------------------------------------- */

void FixQEqReax::calculate_Q()
{
  int i, k;
  double u, s_sum, t_sum;
  double *q = atom->q;

  s_sum = parallel_vector_acc( s, n );
  t_sum = parallel_vector_acc( t, n);
  u = s_sum / t_sum;

  for( i = 0; i < n; ++i ) {
    q[i] = s[i] - u * t[i];

    /* backup s & t */
    for( k = 4; k > 0; --k ) {
      s_hist[i][k] = s_hist[i][k-1];
      t_hist[i][k] = t_hist[i][k-1];
    }
    s_hist[i][0] = s[i];
    t_hist[i][0] = t[i];
  }

  pack_flag = 4;
  comm->forward_comm_fix( this ); //Dist_vector( atom->q );
}

/* ---------------------------------------------------------------------- */

int FixQEqReax::pack_comm(int n, int *list, double *buf,
                          int pbc_flag, int *pbc)
{
  int m;

  if( pack_flag == 1)
    for(m = 0; m < n; m++) buf[m] = d[list[m]];
  else if( pack_flag == 2 )
    for(m = 0; m < n; m++) buf[m] = s[list[m]];
  else if( pack_flag == 3 )
    for(m = 0; m < n; m++) buf[m] = t[list[m]];
  else if( pack_flag == 4 )
    for(m = 0; m < n; m++) buf[m] = atom->q[list[m]];

  return 1;
}

/* ---------------------------------------------------------------------- */

void FixQEqReax::unpack_comm(int n, int first, double *buf)
{
  int i, m;

  if( pack_flag == 1)
    for(m = 0, i = first; m < n; m++, i++) d[i] = buf[m];
  else if( pack_flag == 2)
    for(m = 0, i = first; m < n; m++, i++) s[i] = buf[m];
  else if( pack_flag == 3)
    for(m = 0, i = first; m < n; m++, i++) t[i] = buf[m];
  else if( pack_flag == 4)
    for(m = 0, i = first; m < n; m++, i++) atom->q[i] = buf[m];
}

/* ---------------------------------------------------------------------- */

int FixQEqReax::pack_reverse_comm(int n, int first, double *buf)
{
  int i, m;
  for(m = 0, i = first; m < n; m++, i++) buf[m] = q[i];
  return 1;
}

/* ---------------------------------------------------------------------- */

void FixQEqReax::unpack_reverse_comm(int n, int *list, double *buf)
{
  for(int m = 0; m < n; m++) q[list[m]] += buf[m];
}

/* ----------------------------------------------------------------------
   memory usage of local atom-based arrays
------------------------------------------------------------------------- */

double FixQEqReax::memory_usage()
{
  double bytes;

  bytes = atom->nmax*nprev*2 * sizeof(double); // s_hist & t_hist
  bytes += atom->nmax*11 * sizeof(double); // storage
  bytes += n_cap*2 * sizeof(int); // matrix...
  bytes += m_cap * sizeof(int);
  bytes += m_cap * sizeof(double);

  return bytes;
}

/* ----------------------------------------------------------------------
   allocate fictitious charge arrays
------------------------------------------------------------------------- */

void FixQEqReax::grow_arrays(int nmax)
{
  memory->grow(s_hist,nmax,nprev,"qeq:s_hist");
  memory->grow(t_hist,nmax,nprev,"qeq:t_hist");
}

/* ----------------------------------------------------------------------
   copy values within fictitious charge arrays
------------------------------------------------------------------------- */

void FixQEqReax::copy_arrays(int i, int j, int delflag)
{
  for (int m = 0; m < nprev; m++) {
    s_hist[j][m] = s_hist[i][m];
    t_hist[j][m] = t_hist[i][m];
  }
}

/* ----------------------------------------------------------------------
   pack values in local atom-based array for exchange with another proc
------------------------------------------------------------------------- */

int FixQEqReax::pack_exchange(int i, double *buf)
{
  for (int m = 0; m < nprev; m++) buf[m] = s_hist[i][m];
  for (int m = 0; m < nprev; m++) buf[nprev+m] = t_hist[i][m];
  return nprev*2;
}

/* ----------------------------------------------------------------------
   unpack values in local atom-based array from exchange with another proc
------------------------------------------------------------------------- */

int FixQEqReax::unpack_exchange(int nlocal, double *buf)
{
  for (int m = 0; m < nprev; m++) s_hist[nlocal][m] = buf[m];
  for (int m = 0; m < nprev; m++) t_hist[nlocal][m] = buf[nprev+m];
  return nprev*2;
}

/* ---------------------------------------------------------------------- */

double FixQEqReax::parallel_norm( double *v, int n )
{
  int  i;
  double my_sum, norm_sqr;

  my_sum = 0;
  for( i = 0; i < n; ++i )
    my_sum += SQR( v[i] );

  MPI_Allreduce( &my_sum, &norm_sqr, 1, MPI_DOUBLE, MPI_SUM, world );

  return sqrt( norm_sqr );
}

/* ---------------------------------------------------------------------- */

double FixQEqReax::parallel_dot( double *v1, double *v2, int n )
{
  int  i;
  double my_dot, res;

  my_dot = 0;
  res = 0;
  for( i = 0; i < n; ++i )
    my_dot += v1[i] * v2[i];

  MPI_Allreduce( &my_dot, &res, 1, MPI_DOUBLE, MPI_SUM, world );

  return res;
}

/* ---------------------------------------------------------------------- */

double FixQEqReax::parallel_vector_acc( double *v, int n )
{
  int  i;
  double my_acc, res;

  my_acc = 0;
  for( i = 0; i < n; ++i )
    my_acc += v[i];

  MPI_Allreduce( &my_acc, &res, 1, MPI_DOUBLE, MPI_SUM, world );

  return res;
}

/* ---------------------------------------------------------------------- */

double FixQEqReax::norm( double* v1, int k )
{
  double ret = 0;

  for( --k; k>=0; --k )
    ret +=  ( v1[k] * v1[k] );

  return sqrt( ret );
}

/* ---------------------------------------------------------------------- */

void FixQEqReax::vector_sum( double* dest, double c, double* v,
                                double d, double* y, int k )
{
  for( --k; k>=0; --k )
    dest[k] = c * v[k] + d * y[k];
}

/* ---------------------------------------------------------------------- */

void FixQEqReax::vector_scale( double* dest, double c, double* v, int k )
{
  for( --k; k>=0; --k )
    dest[k] = c * v[k];
}

/* ---------------------------------------------------------------------- */

double FixQEqReax::dot( double* v1, double* v2, int k )
{
  double ret = 0;

  for( --k; k>=0; --k )
    ret +=  v1[k] * v2[k];

  return ret;
}

/* ---------------------------------------------------------------------- */

void FixQEqReax::vector_add( double* dest, double c, double* v, int k )
{
  for( --k; k>=0; --k )
    dest[k] += c * v[k];
}<|MERGE_RESOLUTION|>--- conflicted
+++ resolved
@@ -519,12 +519,7 @@
 void FixQEqReax::compute_H()
 {
   int inum, jnum, *ilist, *jlist, *numneigh, **firstneigh;
-<<<<<<< HEAD
   int i, j, ii, jj, flag;
-  int *type, *tag;
-=======
-  int i, j, ii, jj, temp, newnbr, flag;
->>>>>>> 687616b2
   double **x, SMALL = 0.0001;
   double dx, dy, dz, r_sqr;
 
