# Install/unInstall package files in LAMMPS
# edit Makefile.package to include/exclude GPU info
# do not install child files if parent does not exist

if (test $1 = 1) then

  if (test -e ../Makefile.package) then
    sed -i -e 's/[^ \t]*gpu //' ../Makefile.package
    sed -i -e 's/[^ \t]*gpu_[^ \t]*) //' ../Makefile.package
    sed -i -e 's|^PKG_PATH =[ \t]*|&-L../../lib/gpu |' ../Makefile.package
    sed -i -e 's|^PKG_LIB =[ \t]*|&-lgpu |' ../Makefile.package
    sed -i -e 's|^PKG_SYSINC =[ \t]*|&$(gpu_SYSINC) |' ../Makefile.package
    sed -i -e 's|^PKG_SYSLIB =[ \t]*|&$(gpu_SYSLIB) |' ../Makefile.package
    sed -i -e 's|^PKG_SYSPATH =[ \t]*|&$(gpu_SYSPATH) |' ../Makefile.package
  fi
  
  if (test -e ../pair_gayberne.cpp) then
    cp pair_gayberne_gpu.cpp ..
    cp pair_gayberne_gpu.h ..
    cp pair_resquared_gpu.cpp ..
    cp pair_resquared_gpu.h ..
  fi
  
  if (test -e ../pair_lj_cut_coul_long.cpp) then
    cp pair_lj_cut_coul_long_gpu.cpp ..
    cp pair_lj_cut_coul_long_gpu.h ..
  fi

  if (test -e ../pair_lj_class2.cpp) then
    cp pair_lj_class2_gpu.cpp ..
    cp pair_lj_class2_gpu.h ..
  fi

  if (test -e ../pair_lj_class2_coul_long.cpp) then
    cp pair_lj_class2_coul_long_gpu.cpp ..
    cp pair_lj_class2_coul_long_gpu.h ..
  fi

  if (test -e ../pair_lj_charmm_coul_long.cpp) then
    cp pair_lj_charmm_coul_long_gpu.cpp ..
    cp pair_lj_charmm_coul_long_gpu.h ..
  fi

  if (test -e ../pair_cg_cmm.cpp) then
    cp pair_cg_cmm_gpu.cpp ..
    cp pair_cg_cmm_gpu.h ..
  fi

  if (test -e ../pair_cg_cmm_coul_long.cpp) then
    cp pair_cg_cmm_coul_long_gpu.cpp ..
    cp pair_cg_cmm_coul_long_gpu.h ..
    cp pair_cg_cmm_coul_msm.cpp ..
    cp pair_cg_cmm_coul_msm.h ..
    cp pair_cg_cmm_coul_msm_gpu.cpp ..
    cp pair_cg_cmm_coul_msm_gpu.h ..
  fi

  if (test -e ../pppm.cpp) then
    cp pppm_gpu.cpp ..
    cp pppm_gpu_single.cpp ..
    cp pppm_gpu_double.cpp ..
    cp pppm_gpu.h ..
    cp pppm_gpu_single.h ..
    cp pppm_gpu_double.h ..
  fi

  cp pair_lj_cut_gpu.cpp ..
  cp pair_morse_gpu.cpp ..
  cp pair_lj96_cut_gpu.cpp ..
  cp pair_lj_expand_gpu.cpp ..
  cp pair_lj_cut_coul_cut_gpu.cpp ..
  cp pair_lj_cut_tgpu.cpp ..

  cp fix_gpu.cpp ..

  cp pair_lj_cut_gpu.h ..
  cp pair_morse_gpu.h ..
  cp pair_lj96_cut_gpu.h ..
  cp pair_lj_expand_gpu.h ..
  cp pair_lj_cut_coul_cut_gpu.h ..
  cp pair_lj_cut_tgpu.h ..
  
  cp fix_gpu.h ..
  cp gpu_extra.h ..

  cp pair_omp_gpu.cpp ..
  cp pair_omp_gpu.h ..
  
elif (test $1 = 0) then

  if (test -e ../Makefile.package) then
    sed -i -e 's/[^ \t]*gpu //' ../Makefile.package
    sed -i -e 's/[^ \t]*gpu_[^ \t]*) //' ../Makefile.package
  fi
  
<<<<<<< HEAD
  rm ../pppm_gpu.cpp
  rm ../pppm_gpu_single.cpp
  rm ../pppm_gpu_double.cpp
  rm ../pair_gayberne_gpu.cpp
  rm ../pair_resquared_gpu.cpp
  rm ../pair_lj_cut_gpu.cpp
  rm ../pair_morse_gpu.cpp
  rm ../pair_lj96_cut_gpu.cpp
  rm ../pair_lj_expand_gpu.cpp
  rm ../pair_lj_cut_coul_cut_gpu.cpp
  rm ../pair_lj_cut_coul_long_gpu.cpp
  rm ../pair_lj_class2_gpu.cpp
  rm ../pair_lj_class2_coul_long_gpu.cpp
  rm ../pair_lj_charmm_coul_long_gpu.cpp
  rm ../pair_lj_cut_tgpu.cpp
  rm ../pair_cg_cmm_gpu.cpp
  rm ../pair_cg_cmm_coul_long_gpu.cpp
  rm ../pair_cg_cmm_coul_msm.cpp
  rm ../pair_cg_cmm_coul_msm_gpu.cpp

  rm ../fix_gpu.cpp
  rm ../pair_omp_gpu.cpp

  rm ../pppm_gpu.h
  rm ../pppm_gpu_single.h
  rm ../pppm_gpu_double.h
  rm ../pair_gayberne_gpu.h
  rm ../pair_resquared_gpu.h
  rm ../pair_lj_cut_gpu.h
  rm ../pair_morse_gpu.h
  rm ../pair_lj96_cut_gpu.h
  rm ../pair_lj_expand_gpu.h
  rm ../pair_lj_cut_coul_cut_gpu.h
  rm ../pair_lj_cut_coul_long_gpu.h
  rm ../pair_lj_class2_gpu.h
  rm ../pair_lj_class2_coul_long_gpu.h
  rm ../pair_lj_charmm_coul_long_gpu.h
  rm ../pair_lj_cut_tgpu.cpp
  rm ../pair_cg_cmm_gpu.h
  rm ../pair_cg_cmm_coul_long_gpu.h
  rm ../pair_cg_cmm_coul_msm.h
  rm ../pair_cg_cmm_coul_msm_gpu.h

  rm ../fix_gpu.h
  rm ../gpu_extra.h
  rm ../pair_omp_gpu.h
=======
  rm -f ../pppm_gpu.cpp
  rm -f ../pppm_gpu_single.cpp
  rm -f ../pppm_gpu_double.cpp
  rm -f ../pair_gayberne_gpu.cpp
  rm -f ../pair_lj_cut_gpu.cpp
  rm -f ../pair_morse_gpu.cpp
  rm -f ../pair_lj96_cut_gpu.cpp
  rm -f ../pair_lj_expand_gpu.cpp
  rm -f ../pair_lj_cut_coul_cut_gpu.cpp
  rm -f ../pair_lj_cut_coul_long_gpu.cpp
  rm -f ../pair_lj_charmm_coul_long_gpu.cpp
  rm -f ../pair_cg_cmm_gpu.cpp
  rm -f ../pair_cg_cmm_coul_long_gpu.cpp

  rm -f ../fix_gpu.cpp

  rm -f ../pppm_gpu.h
  rm -f ../pppm_gpu_single.h
  rm -f ../pppm_gpu_double.h
  rm -f ../pair_gayberne_gpu.h
  rm -f ../pair_lj_cut_gpu.h
  rm -f ../pair_morse_gpu.h
  rm -f ../pair_lj96_cut_gpu.h
  rm -f ../pair_lj_expand_gpu.h
  rm -f ../pair_lj_cut_coul_cut_gpu.h
  rm -f ../pair_lj_cut_coul_long_gpu.h
  rm -f ../pair_lj_charmm_coul_long_gpu.h
  rm -f ../pair_cg_cmm_gpu.h
  rm -f ../pair_cg_cmm_coul_long_gpu.h

  rm -f ../fix_gpu.h
  rm -f ../gpu_extra.h
>>>>>>> 9f8aa9f5
  
fi
<|MERGE_RESOLUTION|>--- conflicted
+++ resolved
@@ -93,86 +93,51 @@
     sed -i -e 's/[^ \t]*gpu_[^ \t]*) //' ../Makefile.package
   fi
   
-<<<<<<< HEAD
-  rm ../pppm_gpu.cpp
-  rm ../pppm_gpu_single.cpp
-  rm ../pppm_gpu_double.cpp
-  rm ../pair_gayberne_gpu.cpp
-  rm ../pair_resquared_gpu.cpp
-  rm ../pair_lj_cut_gpu.cpp
-  rm ../pair_morse_gpu.cpp
-  rm ../pair_lj96_cut_gpu.cpp
-  rm ../pair_lj_expand_gpu.cpp
-  rm ../pair_lj_cut_coul_cut_gpu.cpp
-  rm ../pair_lj_cut_coul_long_gpu.cpp
-  rm ../pair_lj_class2_gpu.cpp
-  rm ../pair_lj_class2_coul_long_gpu.cpp
-  rm ../pair_lj_charmm_coul_long_gpu.cpp
-  rm ../pair_lj_cut_tgpu.cpp
-  rm ../pair_cg_cmm_gpu.cpp
-  rm ../pair_cg_cmm_coul_long_gpu.cpp
-  rm ../pair_cg_cmm_coul_msm.cpp
-  rm ../pair_cg_cmm_coul_msm_gpu.cpp
-
-  rm ../fix_gpu.cpp
-  rm ../pair_omp_gpu.cpp
-
-  rm ../pppm_gpu.h
-  rm ../pppm_gpu_single.h
-  rm ../pppm_gpu_double.h
-  rm ../pair_gayberne_gpu.h
-  rm ../pair_resquared_gpu.h
-  rm ../pair_lj_cut_gpu.h
-  rm ../pair_morse_gpu.h
-  rm ../pair_lj96_cut_gpu.h
-  rm ../pair_lj_expand_gpu.h
-  rm ../pair_lj_cut_coul_cut_gpu.h
-  rm ../pair_lj_cut_coul_long_gpu.h
-  rm ../pair_lj_class2_gpu.h
-  rm ../pair_lj_class2_coul_long_gpu.h
-  rm ../pair_lj_charmm_coul_long_gpu.h
-  rm ../pair_lj_cut_tgpu.cpp
-  rm ../pair_cg_cmm_gpu.h
-  rm ../pair_cg_cmm_coul_long_gpu.h
-  rm ../pair_cg_cmm_coul_msm.h
-  rm ../pair_cg_cmm_coul_msm_gpu.h
-
-  rm ../fix_gpu.h
-  rm ../gpu_extra.h
-  rm ../pair_omp_gpu.h
-=======
   rm -f ../pppm_gpu.cpp
   rm -f ../pppm_gpu_single.cpp
   rm -f ../pppm_gpu_double.cpp
   rm -f ../pair_gayberne_gpu.cpp
+  rm -f ../pair_resquared_gpu.cpp
   rm -f ../pair_lj_cut_gpu.cpp
   rm -f ../pair_morse_gpu.cpp
   rm -f ../pair_lj96_cut_gpu.cpp
   rm -f ../pair_lj_expand_gpu.cpp
   rm -f ../pair_lj_cut_coul_cut_gpu.cpp
   rm -f ../pair_lj_cut_coul_long_gpu.cpp
+  rm -f ../pair_lj_class2_gpu.cpp
+  rm -f ../pair_lj_class2_coul_long_gpu.cpp
   rm -f ../pair_lj_charmm_coul_long_gpu.cpp
+  rm -f ../pair_lj_cut_tgpu.cpp
   rm -f ../pair_cg_cmm_gpu.cpp
   rm -f ../pair_cg_cmm_coul_long_gpu.cpp
+  rm -f ../pair_cg_cmm_coul_msm.cpp
+  rm -f ../pair_cg_cmm_coul_msm_gpu.cpp
 
   rm -f ../fix_gpu.cpp
+  rm -f ../pair_omp_gpu.cpp
 
   rm -f ../pppm_gpu.h
   rm -f ../pppm_gpu_single.h
   rm -f ../pppm_gpu_double.h
   rm -f ../pair_gayberne_gpu.h
+  rm -f ../pair_resquared_gpu.h
   rm -f ../pair_lj_cut_gpu.h
   rm -f ../pair_morse_gpu.h
   rm -f ../pair_lj96_cut_gpu.h
   rm -f ../pair_lj_expand_gpu.h
   rm -f ../pair_lj_cut_coul_cut_gpu.h
   rm -f ../pair_lj_cut_coul_long_gpu.h
+  rm -f ../pair_lj_class2_gpu.h
+  rm -f ../pair_lj_class2_coul_long_gpu.h
   rm -f ../pair_lj_charmm_coul_long_gpu.h
+  rm -f ../pair_lj_cut_tgpu.cpp
   rm -f ../pair_cg_cmm_gpu.h
   rm -f ../pair_cg_cmm_coul_long_gpu.h
+  rm -f ../pair_cg_cmm_coul_msm.h
+  rm -f ../pair_cg_cmm_coul_msm_gpu.h
 
   rm -f ../fix_gpu.h
   rm -f ../gpu_extra.h
->>>>>>> 9f8aa9f5
+  rm -f ../pair_omp_gpu.h
   
 fi
