--- conflicted
+++ resolved
@@ -184,11 +184,7 @@
 int **NeighList::add_pages(int howmany)
 {
   int npage = maxpage;
-<<<<<<< HEAD
-  maxpage += howmany;
-=======
   maxpage += howmany*PGDELTA;
->>>>>>> 95725754
 
   pages = (int **) 
     memory->srealloc(pages,maxpage*sizeof(int *),"neighlist:pages");
