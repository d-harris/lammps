--- conflicted
+++ resolved
@@ -540,13 +540,10 @@
   delete atom;            // atom must come after modify, neighbor
                           //   since fixes delete callbacks in atom
   delete timer;
-<<<<<<< HEAD
   delete citeme;
-=======
 
   modify = NULL;          // necessary since input->variable->varreader
                           // will be destructed later
->>>>>>> 2b917966
 }
 
 /* ----------------------------------------------------------------------
