/* ----------------------------------------------------------------------
   LAMMPS - Large-scale Atomic/Molecular Massively Parallel Simulator
   http://lammps.sandia.gov, Sandia National Laboratories
   Steve Plimpton, sjplimp@sandia.gov

   Copyright (2003) Sandia Corporation.  Under the terms of Contract
   DE-AC04-94AL85000 with Sandia Corporation, the U.S. Government retains
   certain rights in this software.  This software is distributed under
   the GNU General Public License.

   See the README file in the top-level LAMMPS directory.
------------------------------------------------------------------------- */

#include "mpi.h"
#include "string.h"
#include "lammps.h"
#include "style_angle.h"
#include "style_atom.h"
#include "style_bond.h"
#include "style_command.h"
#include "style_compute.h"
#include "style_dihedral.h"
#include "style_dump.h"
#include "style_fix.h"
#include "style_improper.h"
#include "style_integrate.h"
#include "style_kspace.h"
#include "style_minimize.h"
#include "style_pair.h"
#include "style_region.h"
#include "universe.h"
#include "input.h"
#include "atom.h"
#include "update.h"
#include "neighbor.h"
#include "comm.h"
#include "domain.h"
#include "force.h"
#include "modify.h"
#include "group.h"
#include "output.h"
#include "citeme.h"
#include "accelerator_cuda.h"
#include "accelerator_kokkos.h"
#include "accelerator_omp.h"
#include "timer.h"
#include "memory.h"
#include "error.h"
#include "version.h"

#include <stdlib.h>

using namespace LAMMPS_NS;

// for help flag output
static void help_message(FILE *);
static void print_columns(const char **, const int, FILE *);

/* ----------------------------------------------------------------------
   start up LAMMPS
   allocate fundamental classes (memory, error, universe, input)
   parse input switches
   initialize communicators, screen & logfile output
   input is allocated at end after MPI info is setup
------------------------------------------------------------------------- */

LAMMPS::LAMMPS(int narg, char **arg, MPI_Comm communicator)
{
  memory = new Memory(this);
  error = new Error(this);
  universe = new Universe(this,communicator);
  output = NULL;

  screen = NULL;
  logfile = NULL;
  infile = NULL;

  // parse input switches

  int inflag = 0;
  int screenflag = 0;
  int logflag = 0;
  int partscreenflag = 0;
  int partlogflag = 0;
  int cudaflag = -1;
  int kokkosflag = -1;
  int restartflag = 0;
  int citeflag = 1;
  int helpflag = 0;

  suffix = NULL;
  suffix_enable = 0;
  char *rfile = NULL;
  char *dfile = NULL;
  int wdfirst,wdlast;
  int kkfirst,kklast;

  int iarg = 1;
  while (iarg < narg) {
    if (strcmp(arg[iarg],"-partition") == 0 ||
        strcmp(arg[iarg],"-p") == 0) {
      universe->existflag = 1;
      if (iarg+2 > narg)
        error->universe_all(FLERR,"Invalid command-line argument");
      iarg++;
      while (iarg < narg && arg[iarg][0] != '-') {
        universe->add_world(arg[iarg]);
        iarg++;
      }
    } else if (strcmp(arg[iarg],"-in") == 0 ||
               strcmp(arg[iarg],"-i") == 0) {
      if (iarg+2 > narg)
        error->universe_all(FLERR,"Invalid command-line argument");
      inflag = iarg + 1;
      iarg += 2;
    } else if (strcmp(arg[iarg],"-screen") == 0 ||
               strcmp(arg[iarg],"-sc") == 0) {
      if (iarg+2 > narg)
        error->universe_all(FLERR,"Invalid command-line argument");
      screenflag = iarg + 1;
      iarg += 2;
    } else if (strcmp(arg[iarg],"-log") == 0 ||
               strcmp(arg[iarg],"-l") == 0) {
      if (iarg+2 > narg)
        error->universe_all(FLERR,"Invalid command-line argument");
      logflag = iarg + 1;
      iarg += 2;
    } else if (strcmp(arg[iarg],"-var") == 0 ||
               strcmp(arg[iarg],"-v") == 0) {
      if (iarg+3 > narg)
        error->universe_all(FLERR,"Invalid command-line argument");
      iarg += 3;
      while (iarg < narg && arg[iarg][0] != '-') iarg++;
    } else if (strcmp(arg[iarg],"-echo") == 0 ||
               strcmp(arg[iarg],"-e") == 0) {
      if (iarg+2 > narg)
        error->universe_all(FLERR,"Invalid command-line argument");
      iarg += 2;
    } else if (strcmp(arg[iarg],"-pscreen") == 0 ||
               strcmp(arg[iarg],"-ps") == 0) {
      if (iarg+2 > narg)
       error->universe_all(FLERR,"Invalid command-line argument");
      partscreenflag = iarg + 1;
      iarg += 2;
    } else if (strcmp(arg[iarg],"-plog") == 0 ||
               strcmp(arg[iarg],"-pl") == 0) {
      if (iarg+2 > narg)
       error->universe_all(FLERR,"Invalid command-line argument");
      partlogflag = iarg + 1;
      iarg += 2;
    } else if (strcmp(arg[iarg],"-cuda") == 0 ||
               strcmp(arg[iarg],"-c") == 0) {
      if (iarg+2 > narg)
        error->universe_all(FLERR,"Invalid command-line argument");
      if (strcmp(arg[iarg+1],"on") == 0) cudaflag = 1;
      else if (strcmp(arg[iarg+1],"off") == 0) cudaflag = 0;
      else error->universe_all(FLERR,"Invalid command-line argument");
      iarg += 2;
    } else if (strcmp(arg[iarg],"-kokkos") == 0 ||
               strcmp(arg[iarg],"-k") == 0) {
      if (iarg+2 > narg)
        error->universe_all(FLERR,"Invalid command-line argument");
      if (strcmp(arg[iarg+1],"on") == 0) kokkosflag = 1;
      else if (strcmp(arg[iarg+1],"off") == 0) kokkosflag = 0;
      else error->universe_all(FLERR,"Invalid command-line argument");
      iarg += 2;
      // delimit any extra args for the Kokkos instantiation
      kkfirst = iarg;
      while (iarg < narg && arg[iarg][0] != '-') iarg++;
      kklast = iarg;
    } else if (strcmp(arg[iarg],"-suffix") == 0 ||
               strcmp(arg[iarg],"-sf") == 0) {
      if (iarg+2 > narg)
        error->universe_all(FLERR,"Invalid command-line argument");
      delete [] suffix;
      int n = strlen(arg[iarg+1]) + 1;
      suffix = new char[n];
      strcpy(suffix,arg[iarg+1]);
      suffix_enable = 1;
      iarg += 2;
    } else if (strcmp(arg[iarg],"-reorder") == 0 ||
               strcmp(arg[iarg],"-ro") == 0) {
      if (iarg+3 > narg)
        error->universe_all(FLERR,"Invalid command-line argument");
      if (universe->existflag)
        error->universe_all(FLERR,"Cannot use -reorder after -partition");
      universe->reorder(arg[iarg+1],arg[iarg+2]);
      iarg += 3;
    } else if (strcmp(arg[iarg],"-restart") == 0 ||
               strcmp(arg[iarg],"-r") == 0) {
      if (iarg+3 > narg)
        error->universe_all(FLERR,"Invalid command-line argument");
      restartflag = 1;
      rfile = arg[iarg+1];
      dfile = arg[iarg+2];
      iarg += 3;
      // delimit any extra args for the write_data command
      wdfirst = iarg;
      while (iarg < narg && arg[iarg][0] != '-') iarg++;
      wdlast = iarg;
    } else if (strcmp(arg[iarg],"-nocite") == 0 ||
               strcmp(arg[iarg],"-nc") == 0) {
      citeflag = 0;
      iarg++;
    } else if (strcmp(arg[iarg],"-help") == 0 ||
               strcmp(arg[iarg],"-h") == 0) {
      if (iarg+1 > narg)
        error->universe_all(FLERR,"Invalid command-line argument");
      helpflag = 1;
      citeflag = 0;
      iarg += 1;
    } else error->universe_all(FLERR,"Invalid command-line argument");
  }

  // if no partition command-line switch, universe is one world with all procs

  if (universe->existflag == 0) universe->add_world(NULL);

  // sum of procs in all worlds must equal total # of procs

  if (!universe->consistent())
    error->universe_all(FLERR,"Processor partitions are inconsistent");

  // universe cannot use stdin for input file

  if (universe->existflag && inflag == 0)
    error->universe_all(FLERR,"Must use -in switch with multiple partitions");

  // if no partition command-line switch, cannot use -pscreen option

  if (universe->existflag == 0 && partscreenflag)
    error->universe_all(FLERR,"Can only use -pscreen with multiple partitions");

  // if no partition command-line switch, cannot use -plog option

  if (universe->existflag == 0 && partlogflag)
    error->universe_all(FLERR,"Can only use -plog with multiple partitions");

  // set universe screen and logfile

  if (universe->me == 0) {
    if (screenflag == 0)
      universe->uscreen = stdout;
    else if (strcmp(arg[screenflag],"none") == 0)
      universe->uscreen = NULL;
    else {
      universe->uscreen = fopen(arg[screenflag],"w");
      if (universe->uscreen == NULL)
        error->universe_one(FLERR,"Cannot open universe screen file");
    }
    if (logflag == 0) {
      if (helpflag == 0) {
        universe->ulogfile = fopen("log.lammps","w");
        if (universe->ulogfile == NULL)
          error->universe_warn(FLERR,"Cannot open log.lammps for writing");
      }
    } else if (strcmp(arg[logflag],"none") == 0)
      universe->ulogfile = NULL;
    else {
      universe->ulogfile = fopen(arg[logflag],"w");
      if (universe->ulogfile == NULL)
        error->universe_one(FLERR,"Cannot open universe log file");
    }
  }

  if (universe->me > 0) {
    if (screenflag == 0) universe->uscreen = stdout;
    else universe->uscreen = NULL;
    universe->ulogfile = NULL;
  }

  // make universe and single world the same, since no partition switch
  // world inherits settings from universe
  // set world screen, logfile, communicator, infile
  // open input script if from file

  if (universe->existflag == 0) {
    screen = universe->uscreen;
    logfile = universe->ulogfile;
    world = universe->uworld;

    if (universe->me == 0) {
      if (inflag == 0) infile = stdin;
      else infile = fopen(arg[inflag],"r");
      if (infile == NULL) {
        char str[128];
        sprintf(str,"Cannot open input script %s",arg[inflag]);
        error->one(FLERR,str);
      }
    }

    if (universe->me == 0) {
      if (screen) fprintf(screen,"LAMMPS (%s)\n",universe->version);
      if (logfile) fprintf(logfile,"LAMMPS (%s)\n",universe->version);
    }

  // universe is one or more worlds, as setup by partition switch
  // split universe communicator into separate world communicators
  // set world screen, logfile, communicator, infile
  // open input script

  } else {
    int me;
    MPI_Comm_split(universe->uworld,universe->iworld,0,&world);
    MPI_Comm_rank(world,&me);

    if (me == 0)
      if (partscreenflag == 0)
       if (screenflag == 0) {
         char str[32];
         sprintf(str,"screen.%d",universe->iworld);
         screen = fopen(str,"w");
         if (screen == NULL) error->one(FLERR,"Cannot open screen file");
       } else if (strcmp(arg[screenflag],"none") == 0)
         screen = NULL;
       else {
         char str[128];
         sprintf(str,"%s.%d",arg[screenflag],universe->iworld);
         screen = fopen(str,"w");
         if (screen == NULL) error->one(FLERR,"Cannot open screen file");
       }
      else if (strcmp(arg[partscreenflag],"none") == 0)
        screen = NULL;
      else {
        char str[128];
        sprintf(str,"%s.%d",arg[partscreenflag],universe->iworld);
        screen = fopen(str,"w");
        if (screen == NULL) error->one(FLERR,"Cannot open screen file");
      } else screen = NULL;

    if (me == 0)
      if (partlogflag == 0)
       if (logflag == 0) {
         char str[32];
         sprintf(str,"log.lammps.%d",universe->iworld);
         logfile = fopen(str,"w");
         if (logfile == NULL) error->one(FLERR,"Cannot open logfile");
       } else if (strcmp(arg[logflag],"none") == 0)
         logfile = NULL;
       else {
         char str[128];
         sprintf(str,"%s.%d",arg[logflag],universe->iworld);
         logfile = fopen(str,"w");
         if (logfile == NULL) error->one(FLERR,"Cannot open logfile");
       }
      else if (strcmp(arg[partlogflag],"none") == 0)
        logfile = NULL;
      else {
        char str[128];
        sprintf(str,"%s.%d",arg[partlogflag],universe->iworld);
        logfile = fopen(str,"w");
        if (logfile == NULL) error->one(FLERR,"Cannot open logfile");
      } else logfile = NULL;

    if (me == 0) {
      infile = fopen(arg[inflag],"r");
      if (infile == NULL) {
        char str[128];
        sprintf(str,"Cannot open input script %s",arg[inflag]);
        error->one(FLERR,str);
      }
    } else infile = NULL;

    // screen and logfile messages for universe and world

    if (universe->me == 0) {
      if (universe->uscreen) {
        fprintf(universe->uscreen,"LAMMPS (%s)\n",universe->version);
        fprintf(universe->uscreen,"Running on %d partitions of processors\n",
                universe->nworlds);
      }
      if (universe->ulogfile) {
        fprintf(universe->ulogfile,"LAMMPS (%s)\n",universe->version);
        fprintf(universe->ulogfile,"Running on %d partitions of processors\n",
                universe->nworlds);
      }
    }

    if (me == 0) {
      if (screen) {
        fprintf(screen,"LAMMPS (%s)\n",universe->version);
        fprintf(screen,"Processor partition = %d\n",universe->iworld);
      }
      if (logfile) {
        fprintf(logfile,"LAMMPS (%s)\n",universe->version);
        fprintf(logfile,"Processor partition = %d\n",universe->iworld);
      }
    }
  }

  // check consistency of datatype settings in lmptype.h

  if (sizeof(smallint) != sizeof(int))
    error->all(FLERR,"Smallint setting in lmptype.h is invalid");
  if (sizeof(imageint) < sizeof(smallint))
    error->all(FLERR,"Imageint setting in lmptype.h is invalid");
  if (sizeof(tagint) < sizeof(smallint))
    error->all(FLERR,"Tagint setting in lmptype.h is invalid");
  if (sizeof(bigint) < sizeof(imageint) || sizeof(bigint) < sizeof(tagint))
    error->all(FLERR,"Bigint setting in lmptype.h is invalid");

  int mpisize;
  MPI_Type_size(MPI_LMP_TAGINT,&mpisize);
  if (mpisize != sizeof(tagint))
      error->all(FLERR,"MPI_LMP_TAGINT and tagint in "
                 "lmptype.h are not compatible");
  MPI_Type_size(MPI_LMP_BIGINT,&mpisize);
  if (mpisize != sizeof(bigint))
      error->all(FLERR,"MPI_LMP_BIGINT and bigint in "
                 "lmptype.h are not compatible");

#ifdef LAMMPS_SMALLBIG
  if (sizeof(smallint) != 4 || sizeof(imageint) != 4 || 
      sizeof(tagint) != 4 || sizeof(bigint) != 8)
    error->all(FLERR,"Small to big integers are not sized correctly");
#endif
#ifdef LAMMPS_BIGBIG
  if (sizeof(smallint) != 4 || sizeof(imageint) != 8 || 
      sizeof(tagint) != 8 || sizeof(bigint) != 8)
    error->all(FLERR,"Small to big integers are not sized correctly");
#endif
#ifdef LAMMPS_SMALLSMALL
  if (sizeof(smallint) != 4 || sizeof(imageint) != 4 || 
      sizeof(tagint) != 4 || sizeof(bigint) != 4)
    error->all(FLERR,"Small to big integers are not sized correctly");
#endif

  // create Cuda class if USER-CUDA installed, unless explicitly switched off
  // instantiation creates dummy Cuda class if USER-CUDA is not installed

  if (cudaflag == 0) {
    cuda = NULL;
  } else if (cudaflag == 1) {
    cuda = new Cuda(this);
    if (!cuda->cuda_exists)
      error->all(FLERR,"Cannot use -cuda on without USER-CUDA installed");
  } else {
    cuda = new Cuda(this);
    if (!cuda->cuda_exists) {
      delete cuda;
      cuda = NULL;
    }
  }

  int me;
  MPI_Comm_rank(world,&me);
  if (cuda && me == 0) error->message(FLERR,"USER-CUDA mode is enabled");

  // create Kokkos class if KOKKOS installed, unless explicitly switched off
  // instantiation creates dummy Kokkos class if KOKKOS is not installed
  // add args between kkfirst and kklast to Kokkos instantiation

  if (kokkosflag == 0) {
    kokkos = NULL;
  } else if (kokkosflag == 1) {
    kokkos = new KokkosLMP(this,kklast-kkfirst,&arg[kkfirst]);
    if (!kokkos->kokkos_exists)
      error->all(FLERR,"Cannot use -kokkos on without KOKKOS installed");
  } else {
    kokkos = new KokkosLMP(this,kklast-kkfirst,&arg[kkfirst]);
    if (!kokkos->kokkos_exists) {
      delete kokkos;
      kokkos = NULL;
    }
  }

  MPI_Comm_rank(world,&me);
  if (kokkos && me == 0) error->message(FLERR,"KOKKOS mode is enabled");

  // allocate CiteMe class if enabled

  if (citeflag) citeme = new CiteMe(this);
  else citeme = NULL;

  // allocate input class now that MPI is fully setup

  input = new Input(this,narg,arg);

  // allocate top-level classes

  create();
  post_create();

  // if helpflag set, print help and quit

  if (helpflag) {
    if (universe->me == 0) help_message(screen);
    error->done();
  }

  // if restartflag set, invoke 2 commands and quit
  // add args between wdfirst and wdlast to write_data command
  // also add "noinit" to prevent write_data from doing system init

  if (restartflag) {
    char cmd[128];
    sprintf(cmd,"read_restart %s\n",rfile);
    input->one(cmd);
    sprintf(cmd,"write_data %s",dfile);
    for (iarg = wdfirst; iarg < wdlast; iarg++)
      sprintf(&cmd[strlen(cmd)]," %s",arg[iarg]);
    strcat(cmd," noinit\n");
    input->one(cmd);
    error->done();
  }
}

/* ----------------------------------------------------------------------
   shutdown LAMMPS
   delete top-level classes
   close screen and log files in world and universe
   output files were already closed in destroy()
   delete fundamental classes
------------------------------------------------------------------------- */

LAMMPS::~LAMMPS()
{
  destroy();

  delete citeme;

  if (universe->nworlds == 1) {
    if (screen && screen != stdout) fclose(screen);
    if (logfile) fclose(logfile);
    logfile = NULL;
    if (screen != stdout) screen = NULL;
  } else {
    if (screen && screen != stdout) fclose(screen);
    if (logfile) fclose(logfile);
    if (universe->ulogfile) fclose(universe->ulogfile);
    logfile = NULL;
    if (screen != stdout) screen = NULL;
  }

  if (infile && infile != stdin) fclose(infile);

  if (world != universe->uworld) MPI_Comm_free(&world);

  delete cuda;
  delete kokkos;
  delete [] suffix;

  delete input;
  delete universe;
  delete error;
  delete memory;
}

/* ----------------------------------------------------------------------
   allocate single instance of top-level classes
   fundamental classes are allocated in constructor
   some classes have package variants
------------------------------------------------------------------------- */

void LAMMPS::create()
{
  // Comm class must be created before Atom class
  // so that nthreads is defined when create_avec invokes grow()

  if (cuda) comm = new CommCuda(this);
  else comm = new Comm(this);

  if (cuda) neighbor = new NeighborCuda(this);
  else neighbor = new Neighbor(this);

  if (cuda) domain = new DomainCuda(this);
#ifdef LMP_USER_OMP
  else domain = new DomainOMP(this);
#else
  else domain = new Domain(this);
#endif

  atom = new Atom(this);
  atom->create_avec("atomic",0,NULL,suffix);

  group = new Group(this);
  force = new Force(this);    // must be after group, to create temperature

  if (cuda) modify = new ModifyCuda(this);
  else modify = new Modify(this);

  output = new Output(this);  // must be after group, so "all" exists
                              // must be after modify so can create Computes
  update = new Update(this);  // must be after output, force, neighbor
  timer = new Timer(this);
}

/* ----------------------------------------------------------------------
   invoke package-specific setup commands
   called from LAMMPS constructor and after clear() command
   only invoke if suffix is set and enabled
------------------------------------------------------------------------- */

void LAMMPS::post_create()
{
  if (suffix && suffix_enable) {
    if (strcmp(suffix,"gpu") == 0) input->one("package gpu force/neigh 0 0 1");
    if (strcmp(suffix,"omp") == 0) input->one("package omp *");
  }
}

/* ----------------------------------------------------------------------
   initialize top-level classes
   do not initialize Timer class, other classes like Run() do that explicitly
------------------------------------------------------------------------- */

void LAMMPS::init()
{
  if (cuda) cuda->accelerator(0,NULL);
  if (kokkos) kokkos->accelerator(0,NULL);

  update->init();
  force->init();         // pair must come after update due to minimizer
  domain->init();
  atom->init();          // atom must come after force and domain
                         //   atom deletes extra array
                         //   used by fix shear_history::unpack_restart()
                         //   when force->pair->gran_history creates fix ??
                         //   atom_vec init uses deform_vremap
  modify->init();        // modify must come after update, force, atom, domain
  neighbor->init();      // neighbor must come after force, modify
  comm->init();          // comm must come after force, modify, neighbor, atom
  output->init();        // output must come after domain, force, modify
}

/* ----------------------------------------------------------------------
   delete single instance of top-level classes
   fundamental classes are deleted in destructor
------------------------------------------------------------------------- */

void LAMMPS::destroy()
{
  delete update;
  delete neighbor;
  delete comm;
  delete force;
  delete group;
  delete output;
  delete modify;          // modify must come after output, force, update
                          //   since they delete fixes
  delete domain;          // domain must come after modify
                          //   since fix destructors access domain
  delete atom;            // atom must come after modify, neighbor
                          //   since fixes delete callbacks in atom
  delete timer;

  modify = NULL;          // necessary since input->variable->varreader
                          // will be destructed later
}

/* ----------------------------------------------------------------------
   for each style, print name of all child classes built into executable
------------------------------------------------------------------------- */

void help_message(FILE *fp)
{
<<<<<<< HEAD
  const int nmax = 500;
  const char *pager = NULL;
  const char **styles = new const char *[nmax];
=======
  fprintf(screen,
          "\nCommand line options:\n\n"
          "-cuda on/off                : turn CUDA mode on or off (-c)\n"
          "-echo none/screen/log/both  : echoing of input script (-e)\n"
          "-in filename                : read input from file, not stdin (-i)\n"
          "-help                       : print this help message (-h)\n"
          "-kokkos on/off ...          : turn KOKKOS mode on or off (-k)\n"
          "-log none/filename          : where to send log output (-l)\n"
          "-nocite                     : disable writing log.cite file (-nc)\n"
          "-partition size1 size2 ...  : assign partition sizes (-p)\n"
          "-plog basename              : basename for partition logs (-pl)\n"
          "-pscreen basename           : basename for partition screens (-ps)\n"
          "-reorder topology-specs     : processor reordering (-r)\n"
          "-screen none/filename       : where to send screen output (-sc)\n"
          "-suffix cuda/gpu/opt/omp    : style suffix to apply (-sf)\n"
          "-var varname value          : set index style variable (-v)\n\n");
  
  fprintf(screen,"Style options compiled with this executable\n\n");
>>>>>>> 0064c5bc

  if (fp == NULL) return;

  // if output is stdout, use pipe to pager

  if (fp == stdout) {
    pager = getenv("PAGER");
    if (pager == NULL) pager = "more";
#if defined(_WIN32)
    fp = _popen(pager,"w");
#else
    fp = popen(pager,"w");
#endif

    // reset to original state, if pipe command fails
    if (fp == NULL) {
      fp = stdout;
      pager = NULL;
    }
  }
  
  // general help message about command line and flags
  fputs("\nLarge-scale Atomic/Molecular Massively Parallel Simulator - "
        LAMMPS_VERSION "-ICMS\n\n"
        "Usage example: lmp_g++ -v t 300 -log none -nc "
        "-echo screen -in in.alloy\n\n",fp);

  fputs("List of command line options supported by this LAMMPS executable:\n"
        " -cuda on/off                 : turn CUDA mode on or off       (-c)\n"
        " -echo none/screen/log/both   : select how to echo input       (-e)\n"
        " -in <filename>               : read input from file not stdin (-i)\n"
        " -help                        : print this help message        (-h)\n"
        " -log none/<filename>         : where to send log output       (-l)\n"
        " -nocite                      : disable writing log.cite file  (-nc)\n"
        " -partition <partition size>  : assign partition sizes         (-p)\n"
        " -plog <basename>             : basename for partition logs    (-pl)\n"
        " -pscreen <basename>          : basename for partition screens (-ps)\n"
        " -restart <restart> <datafile>: convert restart to data file   (-r)\n"
        " -reorder <topology specs>    : processor reordering           (-ro)\n"
        " -screen none/<filename>      : where to send screen output    (-sc)\n"
        " -suffix cuda/gpu/opt/omp     : style suffix to apply          (-sf)\n"
        " -var <varname> <value>       : set index style variable       (-v)\n",fp);

  fputs("\nList of style options included in this LAMMPS executable:\n\n",fp);

  fputs("* Atom styles:",fp);
  int n=0;
#define ATOM_CLASS
#define AtomStyle(key,Class) if (n<nmax) {styles[n]=#key; ++n;}
#include "style_atom.h"
#undef ATOM_CLASS
  print_columns(styles,n,fp);
  if (n==nmax) fputs("\nWARNING: not showing all styles. Increase nmax.",fp);
  fputs("\n\n",fp);

  fputs("* Integrate styles:",fp);
  n=0;
#define INTEGRATE_CLASS
#define IntegrateStyle(key,Class) if (n<nmax) {styles[n]=#key; ++n;}
#include "style_integrate.h"
#undef INTEGRATE_CLASS
  print_columns(styles,n,fp);
  if (n==nmax) fputs("\nWARNING: not showing all styles. Increase nmax.",fp);
  fputs("\n\n",fp);

  fputs("* Minimize styles:",fp);
  n=0;
#define MINIMIZE_CLASS
#define MinimizeStyle(key,Class) if (n<nmax) {styles[n]=#key; ++n;}
#include "style_minimize.h"
#undef MINIMIZE_CLASS
  print_columns(styles,n,fp);
  if (n==nmax) fputs("\nWARNING: not showing all styles. Increase nmax.",fp);
  fputs("\n\n",fp);

  fputs("* Pair styles:",fp);
  n=0;
#define PAIR_CLASS
#define PairStyle(key,Class) if (n<nmax) {styles[n]=#key; ++n;}
#include "style_pair.h"
#undef PAIR_CLASS
  print_columns(styles,n,fp);
  if (n==nmax) fputs("\nWARNING: not showing all styles. Increase nmax.",fp);
  fputs("\n\n",fp);

  fputs("* Bond styles:",fp);
  n=0;
#define BOND_CLASS
#define BondStyle(key,Class) if (n<nmax) {styles[n]=#key; ++n;}
#include "style_bond.h"
#undef BOND_CLASS
  print_columns(styles,n,fp);
  if (n==nmax) fputs("\nWARNING: not showing all styles. Increase nmax.",fp);
  fputs("\n\n",fp);

  fputs("* Angle styles:",fp);
  n=0;
#define ANGLE_CLASS
#define AngleStyle(key,Class) if (n<nmax) {styles[n]=#key; ++n;}
#include "style_angle.h"
#undef ANGLE_CLASS
  print_columns(styles,n,fp);
  if (n==nmax) fputs("\nWARNING: not showing all styles. Increase nmax.",fp);
  fputs("\n\n",fp);

  fputs("* Dihedral styles:",fp);
  n=0;
#define DIHEDRAL_CLASS
#define DihedralStyle(key,Class) if (n<nmax) {styles[n]=#key; ++n;}
#include "style_dihedral.h"
#undef DIHEDRAL_CLASS
  print_columns(styles,n,fp);
  if (n==nmax) fputs("\nWARNING: not showing all styles. Increase nmax.",fp);
  fputs("\n\n",fp);

  fputs("* Improper styles:",fp);
  n=0;
#define IMPROPER_CLASS
#define ImproperStyle(key,Class) if (n<nmax) {styles[n]=#key; ++n;}
#include "style_improper.h"
#undef IMPROPER_CLASS
  print_columns(styles,n,fp);
  if (n==nmax) fputs("\nWARNING: not showing all styles. Increase nmax.",fp);
  fputs("\n\n",fp);

  fputs("* KSpace styles:",fp);
  n=0;
#define KSPACE_CLASS
#define KSpaceStyle(key,Class) if (n<nmax) {styles[n]=#key; ++n;}
#include "style_kspace.h"
#undef KSPACE_CLASS
  print_columns(styles,n,fp);
  if (n==nmax) fputs("\nWARNING: not showing all styles. Increase nmax.",fp);
  fputs("\n\n",fp);

  fputs("* Fix styles:",fp);
  n=0;
#define FIX_CLASS
#define FixStyle(key,Class) if (n<nmax) {styles[n]=#key; ++n;}
#include "style_fix.h"
#undef FIX_CLASS
  print_columns(styles,n,fp);
  if (n==nmax) fputs("\nWARNING: not showing all styles. Increase nmax.",fp);
  fputs("\n\n",fp);

  fputs("* Compute styles:",fp);
  n=0;
#define COMPUTE_CLASS
#define ComputeStyle(key,Class) if (n<nmax) {styles[n]=#key; ++n;}
#include "style_compute.h"
#undef COMPUTE_CLASS
  print_columns(styles,n,fp);
  if (n==nmax) fputs("\nWARNING: not showing all styles. Increase nmax.",fp);
  fputs("\n\n",fp);

  fputs("* Region styles:",fp);
  n=0;
#define REGION_CLASS
#define RegionStyle(key,Class) if (n<nmax) {styles[n]=#key; ++n;}
#include "style_region.h"
#undef REGION_CLASS
  print_columns(styles,n,fp);
  if (n==nmax) fputs("\nWARNING: not showing all styles. Increase nmax.",fp);
  fputs("\n\n",fp);

  fputs("* Dump styles:",fp);
  n=0;
#define DUMP_CLASS
#define DumpStyle(key,Class) if (n<nmax) {styles[n]=#key; ++n;}
#include "style_dump.h"
#undef DUMP_CLASS
  print_columns(styles,n,fp);
  if (n==nmax) fputs("\nWARNING: not showing all styles. Increase nmax.",fp);
  fputs("\n\n",fp);

  fputs("* Command styles (add-on input script commands):",fp);
  n=0;
#define COMMAND_CLASS
#define CommandStyle(key,Class) if (n<nmax) {styles[n]=#key; ++n;}
#include "style_command.h"
#undef COMMAND_CLASS
  print_columns(styles,n,fp);
  if (n==nmax) fputs("\nWARNING: not showing all styles. Increase nmax.",fp);
  fputs("\n\n",fp);
  delete[] styles;

  // wait for pager, if active
  if (pager != NULL) pclose(fp);
}

/* ----------------------------------------------------------------------
   sort and format the -h style name output
------------------------------------------------------------------------- */

static int cmpstringp(const void *p1, const void *p2)
{
  return strcmp(* (char * const *) p1, * (char * const *) p2);
}

static void print_columns(const char **styles, const int num, FILE *fp)
{
  int len,i;

  qsort(styles,num,sizeof(const char *),&cmpstringp);

  int pos = 80;
  for (i = 0; i < num; ++i) {

    // skip "secret" styles
    if (isupper(styles[i][0])) continue;

    len = strlen(styles[i]);
    if (pos + len > 80) {
      fprintf(fp,"\n");
      pos = 0;
    }

    if (len < 16) {
      fprintf(fp,"%-16s",styles[i]);
      pos += 16;
    } else if (len < 32) {
      fprintf(fp,"%-32s",styles[i]);
      pos += 32;
    } else if (len < 48) {
      fprintf(fp,"%-48s",styles[i]);
      pos += 48;
    } else if (len < 64) {
      fprintf(fp,"%-64s",styles[i]);
      pos += 64;
    } else {
      fprintf(fp,"%-80s",styles[i]);
      pos += 80;
    }
  }
}<|MERGE_RESOLUTION|>--- conflicted
+++ resolved
@@ -654,30 +654,9 @@
 
 void help_message(FILE *fp)
 {
-<<<<<<< HEAD
   const int nmax = 500;
   const char *pager = NULL;
   const char **styles = new const char *[nmax];
-=======
-  fprintf(screen,
-          "\nCommand line options:\n\n"
-          "-cuda on/off                : turn CUDA mode on or off (-c)\n"
-          "-echo none/screen/log/both  : echoing of input script (-e)\n"
-          "-in filename                : read input from file, not stdin (-i)\n"
-          "-help                       : print this help message (-h)\n"
-          "-kokkos on/off ...          : turn KOKKOS mode on or off (-k)\n"
-          "-log none/filename          : where to send log output (-l)\n"
-          "-nocite                     : disable writing log.cite file (-nc)\n"
-          "-partition size1 size2 ...  : assign partition sizes (-p)\n"
-          "-plog basename              : basename for partition logs (-pl)\n"
-          "-pscreen basename           : basename for partition screens (-ps)\n"
-          "-reorder topology-specs     : processor reordering (-r)\n"
-          "-screen none/filename       : where to send screen output (-sc)\n"
-          "-suffix cuda/gpu/opt/omp    : style suffix to apply (-sf)\n"
-          "-var varname value          : set index style variable (-v)\n\n");
-  
-  fprintf(screen,"Style options compiled with this executable\n\n");
->>>>>>> 0064c5bc
 
   if (fp == NULL) return;
 
@@ -710,6 +689,7 @@
         " -echo none/screen/log/both   : select how to echo input       (-e)\n"
         " -in <filename>               : read input from file not stdin (-i)\n"
         " -help                        : print this help message        (-h)\n"
+        " -kokkos on/off ...           : turn KOKKOS mode on or off     (-k)\n"
         " -log none/<filename>         : where to send log output       (-l)\n"
         " -nocite                      : disable writing log.cite file  (-nc)\n"
         " -partition <partition size>  : assign partition sizes         (-p)\n"
