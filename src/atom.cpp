/* ----------------------------------------------------------------------
   LAMMPS - Large-scale Atomic/Molecular Massively Parallel Simulator
   http://lammps.sandia.gov, Sandia National Laboratories
   Steve Plimpton, sjplimp@sandia.gov

   Copyright (2003) Sandia Corporation.  Under the terms of Contract
   DE-AC04-94AL85000 with Sandia Corporation, the U.S. Government retains
   certain rights in this software.  This software is distributed under
   the GNU General Public License.

   See the README file in the top-level LAMMPS directory.
------------------------------------------------------------------------- */

#include "mpi.h"
#include "math.h"
#include "stdio.h"
#include "stdlib.h"
#include "string.h"
#include "limits.h"
#include "atom.h"
#include "style_atom.h"
#include "atom_vec.h"
#include "atom_vec_ellipsoid.h"
#include "comm.h"
#include "neighbor.h"
#include "force.h"
#include "modify.h"
#include "fix.h"
#include "output.h"
#include "thermo.h"
#include "update.h"
#include "domain.h"
#include "group.h"
#include "molecule.h"
#include "accelerator_cuda.h"
#include "atom_masks.h"
#include "math_const.h"
#include "memory.h"
#include "error.h"

using namespace LAMMPS_NS;
using namespace MathConst;

#define DELTA 1
#define DELTA_MEMSTR 1024
#define EPSILON 1.0e-6
#define CUDA_CHUNK 3000
#define MAXBODY 20       // max # of lines in one body, also in ReadData class

enum{LAYOUT_UNIFORM,LAYOUT_NONUNIFORM,LAYOUT_TILED};    // several files

/* ---------------------------------------------------------------------- */

Atom::Atom(LAMMPS *lmp) : Pointers(lmp)
{
  natoms = 0;
  nlocal = nghost = nmax = 0;
  ntypes = 0;
  nbondtypes = nangletypes = ndihedraltypes = nimpropertypes = 0;
  nbonds = nangles = ndihedrals = nimpropers = 0;

  firstgroupname = NULL;
  sortfreq = 1000;
  nextsort = 0;
  userbinsize = 0.0;
  maxbin = maxnext = 0;
  binhead = NULL;
  next = permute = NULL;

  // initialize atom arrays
  // customize by adding new array

  tag = NULL;
  type = mask = NULL;
  image = NULL;
  x = v = f = NULL;

  molecule = NULL;
  molindex = molatom = NULL;
  q = NULL;
  mu = NULL;
  omega = angmom = torque = NULL;
  radius = rmass = NULL;
  ellipsoid = line = tri = body = NULL;

  vfrac = s0 = NULL;
  x0 = NULL;

  spin = NULL;
  eradius = ervel = erforce = NULL;
  cs = csforce = vforce = ervelforce = NULL;
  etag = NULL;

  rho = drho = e = de = cv = NULL;
  vest = NULL;

  bond_per_atom =  extra_bond_per_atom = 0;
  num_bond = NULL;
  bond_type = NULL;
  bond_atom = NULL;

  angle_per_atom = extra_angle_per_atom = 0;
  num_angle = NULL;
  angle_type = NULL;
  angle_atom1 = angle_atom2 = angle_atom3 = NULL;

  dihedral_per_atom = extra_dihedral_per_atom = 0;
  num_dihedral = NULL;
  dihedral_type = NULL;
  dihedral_atom1 = dihedral_atom2 = dihedral_atom3 = dihedral_atom4 = NULL;

  improper_per_atom = extra_improper_per_atom = 0;
  num_improper = NULL;
  improper_type = NULL;
  improper_atom1 = improper_atom2 = improper_atom3 = improper_atom4 = NULL;

  maxspecial = 1;
  nspecial = NULL;
  special = NULL;

  // user-defined molecules

  nmolecule = 0;
  molecules = NULL;

  // custom atom arrays

  nivector = ndvector = 0;
  ivector = NULL;
  dvector = NULL;
  iname = dname = NULL;

  // initialize atom style and array existence flags
  // customize by adding new flag

  sphere_flag = peri_flag = electron_flag = 0;
  wavepacket_flag = sph_flag = 0;

  molecule_flag = 0;
  q_flag = mu_flag = 0;
  omega_flag = torque_flag = angmom_flag = 0;
  radius_flag = rmass_flag = 0;
  ellipsoid_flag = line_flag = tri_flag = body_flag = 0;

  vfrac_flag = 0;
  spin_flag = eradius_flag = ervel_flag = erforce_flag = ervelforce_flag = 0;
  cs_flag = csforce_flag = vforce_flag = etag_flag = 0;

  rho_flag = e_flag = cv_flag = vest_flag = 0;

  // Peridynamic scale factor

  pdscale = 1.0;

  // ntype-length arrays

  mass = NULL;
  mass_setflag = NULL;

  // callback lists & extra restart info

  nextra_grow = nextra_restart = nextra_border = 0;
  extra_grow = extra_restart = extra_border = NULL;
  nextra_grow_max = nextra_restart_max = nextra_border_max = 0;
  nextra_store = 0;
  extra = NULL;

  // default atom ID and mapping values

  tag_enable = 1;
  map_style = map_user = 0;
  map_tag_max = -1;
  map_maxarray = map_nhash = -1;

  max_same = 0;
  sametag = NULL;
  map_array = NULL;
  map_bucket = NULL;
  map_hash = NULL;

  atom_style = NULL;
  avec = NULL;

  datamask = ALL_MASK;
  datamask_ext = ALL_MASK;
}

/* ---------------------------------------------------------------------- */

Atom::~Atom()
{
  delete [] atom_style;
  delete avec;

  delete [] firstgroupname;
  memory->destroy(binhead);
  memory->destroy(next);
  memory->destroy(permute);

  // delete atom arrays
  // customize by adding new array

  memory->destroy(tag);
  memory->destroy(type);
  memory->destroy(mask);
  memory->destroy(image);
  memory->destroy(x);
  memory->destroy(v);
  memory->destroy(f);

  memory->destroy(molecule);
  memory->destroy(molindex);
  memory->destroy(molatom);

  memory->destroy(q);
  memory->destroy(mu);
  memory->destroy(omega);
  memory->destroy(angmom);
  memory->destroy(torque);
  memory->destroy(radius);
  memory->destroy(rmass);
  memory->destroy(ellipsoid);
  memory->destroy(line);
  memory->destroy(tri);
  memory->destroy(body);

  memory->destroy(vfrac);
  memory->destroy(s0);
  memory->destroy(x0);

  memory->destroy(spin);
  memory->destroy(eradius);
  memory->destroy(ervel);
  memory->destroy(erforce);
  memory->destroy(ervelforce);
  memory->destroy(cs);
  memory->destroy(csforce);
  memory->destroy(vforce);
  memory->destroy(etag);

  memory->destroy(rho);
  memory->destroy(drho);
  memory->destroy(e);
  memory->destroy(de);
  memory->destroy(cv);
  memory->destroy(vest);

  memory->destroy(nspecial);
  memory->destroy(special);

  memory->destroy(num_bond);
  memory->destroy(bond_type);
  memory->destroy(bond_atom);

  memory->destroy(num_angle);
  memory->destroy(angle_type);
  memory->destroy(angle_atom1);
  memory->destroy(angle_atom2);
  memory->destroy(angle_atom3);

  memory->destroy(num_dihedral);
  memory->destroy(dihedral_type);
  memory->destroy(dihedral_atom1);
  memory->destroy(dihedral_atom2);
  memory->destroy(dihedral_atom3);
  memory->destroy(dihedral_atom4);

  memory->destroy(num_improper);
  memory->destroy(improper_type);
  memory->destroy(improper_atom1);
  memory->destroy(improper_atom2);
  memory->destroy(improper_atom3);
  memory->destroy(improper_atom4);

  // delete custom atom arrays

  for (int i = 0; i < nivector; i++) {
    delete [] iname[i];
    memory->destroy(ivector[i]);
  }
  for (int i = 0; i < ndvector; i++) {
    delete [] dname[i];
    memory->destroy(dvector[i]);
  }

  memory->sfree(iname);
  memory->sfree(dname);
  memory->sfree(ivector);
  memory->sfree(dvector);

  // delete user-defined molecules

  for (int i = 0; i < nmolecule; i++) delete molecules[i];
  memory->sfree(molecules);

  // delete per-type arrays

  delete [] mass;
  delete [] mass_setflag;

  // delete extra arrays

  memory->destroy(extra_grow);
  memory->destroy(extra_restart);
  memory->destroy(extra_border);
  memory->destroy(extra);

  // delete mapping data structures

  map_delete();
}

/* ----------------------------------------------------------------------
   copy modify settings from old Atom class to current Atom class
------------------------------------------------------------------------- */

void Atom::settings(Atom *old)
{
  tag_enable = old->tag_enable;
  map_user = old->map_user;
  map_style = old->map_style;
  sortfreq = old->sortfreq;
  userbinsize = old->userbinsize;
  if (old->firstgroupname) {
    int n = strlen(old->firstgroupname) + 1;
    firstgroupname = new char[n];
    strcpy(firstgroupname,old->firstgroupname);
  }
}

/* ----------------------------------------------------------------------
   create an AtomVec style
   called from lammps.cpp, input script, restart file, replicate
------------------------------------------------------------------------- */

void Atom::create_avec(const char *style, int narg, char **arg, int trysuffix)
{
  delete [] atom_style;
  if (avec) delete avec;

  // unset atom style and array existence flags
  // may have been set by old avec
  // customize by adding new flag

  sphere_flag = peri_flag = electron_flag = 0;
  wavepacket_flag = sph_flag = 0;

  molecule_flag = 0;
  q_flag = mu_flag = 0;
  omega_flag = torque_flag = angmom_flag = 0;
  radius_flag = rmass_flag = 0;
  ellipsoid_flag = line_flag = tri_flag = body_flag = 0;

  vfrac_flag = 0;
  spin_flag = eradius_flag = ervel_flag = erforce_flag = ervelforce_flag = 0;
  cs_flag = csforce_flag = vforce_flag = etag_flag = 0;

  rho_flag = e_flag = cv_flag = vest_flag = 0;

  // create instance of AtomVec
  // use grow() to initialize atom-based arrays to length 1
  //   so that x[0][0] can always be referenced even if proc has no atoms

  int sflag;
  avec = new_avec(style,trysuffix,sflag);
  avec->store_args(narg,arg);
  avec->process_args(narg,arg);
  avec->grow(1);

  if (sflag) {
    char estyle[256];
    if (sflag == 1) sprintf(estyle,"%s/%s",style,lmp->suffix);
    else sprintf(estyle,"%s/%s",style,lmp->suffix2);
    int n = strlen(estyle) + 1;
    atom_style = new char[n];
    strcpy(atom_style,estyle);
  } else {
    int n = strlen(style) + 1;
    atom_style = new char[n];
    strcpy(atom_style,style);
  }

  // if molecular system:
  // atom IDs must be defined
  // force atom map to be created
  // map style may be reset by map_init() and its call to map_style_set()

  molecular = avec->molecular;
  if (molecular && tag_enable == 0)
    error->all(FLERR,"Atom IDs must be used for molecular systems");
  if (molecular) map_style = 1;
}

/* ----------------------------------------------------------------------
   generate an AtomVec class, first with suffix appended
------------------------------------------------------------------------- */

AtomVec *Atom::new_avec(const char *style, int trysuffix, int &sflag)
{
  if (trysuffix && lmp->suffix_enable) {
    if (lmp->suffix) {
      sflag = 1;
      char estyle[256];
      sprintf(estyle,"%s/%s",style,lmp->suffix);

      if (0) return NULL;

#define ATOM_CLASS
#define AtomStyle(key,Class) \
      else if (strcmp(estyle,#key) == 0) return new Class(lmp);
#include "style_atom.h"
#undef AtomStyle
#undef ATOM_CLASS
    }

    if (lmp->suffix2) {
      sflag = 2;
      char estyle[256];
      sprintf(estyle,"%s/%s",style,lmp->suffix2);

      if (0) return NULL;

#define ATOM_CLASS
#define AtomStyle(key,Class) \
      else if (strcmp(estyle,#key) == 0) return new Class(lmp);
#include "style_atom.h"
#undef AtomStyle
#undef ATOM_CLASS
    }
  }

  sflag = 0;
  if (0) return NULL;

#define ATOM_CLASS
#define AtomStyle(key,Class) \
  else if (strcmp(style,#key) == 0) return new Class(lmp);
#include "style_atom.h"
#undef ATOM_CLASS

  else error->all(FLERR,"Unknown atom style");
  return NULL;
}

/* ---------------------------------------------------------------------- */

void Atom::init()
{
  // delete extra array since it doesn't persist past first run

  if (nextra_store) {
    memory->destroy(extra);
    extra = NULL;
    nextra_store = 0;
  }

  // check arrays that are atom type in length

  check_mass();

  // setup of firstgroup

  if (firstgroupname) {
    firstgroup = group->find(firstgroupname);
    if (firstgroup < 0)
      error->all(FLERR,"Could not find atom_modify first group ID");
  } else firstgroup = -1;

  // init AtomVec

  avec->init();
}

/* ---------------------------------------------------------------------- */

void Atom::setup()
{
  // setup bins for sorting
  // cannot do this in init() because uses neighbor cutoff

  if (sortfreq > 0) setup_sort_bins();
}

/* ----------------------------------------------------------------------
   return ptr to AtomVec class if matches style or to matching hybrid sub-class
   return NULL if no match
------------------------------------------------------------------------- */

AtomVec *Atom::style_match(const char *style)
{
  if (strcmp(atom_style,style) == 0) return avec;
  else if (strcmp(atom_style,"hybrid") == 0) {
    AtomVecHybrid *avec_hybrid = (AtomVecHybrid *) avec;
    for (int i = 0; i < avec_hybrid->nstyles; i++)
      if (strcmp(avec_hybrid->keywords[i],style) == 0)
        return avec_hybrid->styles[i];
  }
  return NULL;
}

/* ----------------------------------------------------------------------
   modify parameters of the atom style
   some options can only be invoked before simulation box is defined
   first and sort options cannot be used together
------------------------------------------------------------------------- */

void Atom::modify_params(int narg, char **arg)
{
  if (narg == 0) error->all(FLERR,"Illegal atom_modify command");

  int iarg = 0;
  while (iarg < narg) {
    if (strcmp(arg[iarg],"id") == 0) {
      if (iarg+2 > narg) error->all(FLERR,"Illegal atom_modify command");
      if (domain->box_exist)
        error->all(FLERR,
                   "Atom_modify id command after simulation box is defined");
      if (strcmp(arg[iarg+1],"yes") == 0) tag_enable = 1;
      else if (strcmp(arg[iarg+1],"no") == 0) tag_enable = 2;
      else error->all(FLERR,"Illegal atom_modify command");
      iarg += 2;
    } else if (strcmp(arg[iarg],"map") == 0) {
      if (iarg+2 > narg) error->all(FLERR,"Illegal atom_modify command");
      if (domain->box_exist)
        error->all(FLERR,
                   "Atom_modify map command after simulation box is defined");
      if (strcmp(arg[iarg+1],"array") == 0) map_user = 1;
      else if (strcmp(arg[iarg+1],"hash") == 0) map_user = 2;
      else error->all(FLERR,"Illegal atom_modify command");
      map_style = map_user;
      iarg += 2;
    } else if (strcmp(arg[iarg],"first") == 0) {
      if (iarg+2 > narg) error->all(FLERR,"Illegal atom_modify command");
      if (strcmp(arg[iarg+1],"all") == 0) {
        delete [] firstgroupname;
        firstgroupname = NULL;
      } else {
        int n = strlen(arg[iarg+1]) + 1;
        firstgroupname = new char[n];
        strcpy(firstgroupname,arg[iarg+1]);
        sortfreq = 0;
      }
      iarg += 2;
    } else if (strcmp(arg[iarg],"sort") == 0) {
      if (iarg+3 > narg) error->all(FLERR,"Illegal atom_modify command");
      sortfreq = force->inumeric(FLERR,arg[iarg+1]);
      userbinsize = force->numeric(FLERR,arg[iarg+2]);
      if (sortfreq < 0 || userbinsize < 0.0)
        error->all(FLERR,"Illegal atom_modify command");
      if (sortfreq >= 0 && firstgroupname)
        error->all(FLERR,"Atom_modify sort and first options "
                   "cannot be used together");
      iarg += 3;
    } else error->all(FLERR,"Illegal atom_modify command");
  }
}

/* ----------------------------------------------------------------------
   check that atom IDs are valid
   error if any atom ID < 0 or atom ID = MAXTAGINT
   if any atom ID > 0, error if any atom ID == 0
   if all atom IDs = 0, tag_enable must be 0
   OK if atom IDs > natoms
   NOTE: not checking that atom IDs are unique
------------------------------------------------------------------------- */

void Atom::tag_check()
{
  tagint min = MAXTAGINT;
  tagint max = 0;

  for (int i = 0; i < nlocal; i++) {
    min = MIN(min,tag[i]);
    max = MAX(max,tag[i]);
  }

  tagint minall,maxall;
  MPI_Allreduce(&min,&minall,1,MPI_LMP_TAGINT,MPI_MIN,world);
  MPI_Allreduce(&max,&maxall,1,MPI_LMP_TAGINT,MPI_MAX,world);

  if (minall < 0) error->all(FLERR,"Atom ID is negative");
  if (maxall >= MAXTAGINT) error->all(FLERR,"Atom ID is too big");
  if (maxall > 0 && minall == 0) error->all(FLERR,"Atom ID is zero");
  // this last message is wrong
  if (maxall == 0 && tag_enable && natoms)
    error->all(FLERR,"Not all atom IDs are 0");
}

/* ----------------------------------------------------------------------
   add unique tags to any atoms with tag = 0
   new tags are grouped by proc and start after max current tag
   called after creating new atoms
   error if new tags will exceed MAXTAGINT
------------------------------------------------------------------------- */

void Atom::tag_extend()
{
  // maxtag_all = max tag for all atoms

  tagint maxtag = 0;
  for (int i = 0; i < nlocal; i++) maxtag = MAX(maxtag,tag[i]);
  tagint maxtag_all;
  MPI_Allreduce(&maxtag,&maxtag_all,1,MPI_LMP_TAGINT,MPI_MAX,world);

  // DEBUG: useful for generating 64-bit IDs even for small systems
  // use only when LAMMPS is compiled with BIGBIG

  //maxtag_all += 1000000000000;

  // notag = # of atoms I own with no tag (tag = 0)
  // notag_sum = # of total atoms on procs <= me with no tag

  bigint notag = 0;
  for (int i = 0; i < nlocal; i++) if (tag[i] == 0) notag++;

  bigint notag_total;
  MPI_Allreduce(&notag,&notag_total,1,MPI_LMP_BIGINT,MPI_SUM,world);
  if (notag_total >= MAXTAGINT)
    error->all(FLERR,"New atom IDs exceed maximum allowed ID");

  bigint notag_sum;
  MPI_Scan(&notag,&notag_sum,1,MPI_LMP_BIGINT,MPI_SUM,world);

  // itag = 1st new tag that my untagged atoms should use

  tagint itag = maxtag_all + notag_sum - notag + 1;
  for (int i = 0; i < nlocal; i++) if (tag[i] == 0) tag[i] = itag++;
}

/* ----------------------------------------------------------------------
   check that atom IDs span range from 1 to Natoms inclusive
   return 0 if mintag != 1 or maxtag != Natoms
   return 1 if OK
   doesn't actually check if all tag values are used
------------------------------------------------------------------------- */

int Atom::tag_consecutive()
{
  tagint idmin = MAXTAGINT;
  tagint idmax = 0;

  for (int i = 0; i < nlocal; i++) {
    idmin = MIN(idmin,tag[i]);
    idmax = MAX(idmax,tag[i]);
  }
  tagint idminall,idmaxall;
  MPI_Allreduce(&idmin,&idminall,1,MPI_LMP_TAGINT,MPI_MIN,world);
  MPI_Allreduce(&idmax,&idmaxall,1,MPI_LMP_TAGINT,MPI_MAX,world);

  if (idminall != 1 || idmaxall != natoms) return 0;
  return 1;
}

/* ----------------------------------------------------------------------
   count and return words in a single line
   make copy of line before using strtok so as not to change line
   trim anything from '#' onward
------------------------------------------------------------------------- */

int Atom::count_words(const char *line)
{
  int n = strlen(line) + 1;
  char *copy;
  memory->create(copy,n,"atom:copy");
  strcpy(copy,line);

  char *ptr;
  if ((ptr = strchr(copy,'#'))) *ptr = '\0';

  if (strtok(copy," \t\n\r\f") == NULL) {
    memory->destroy(copy);
    return 0;
  }
  n = 1;
  while (strtok(NULL," \t\n\r\f")) n++;

  memory->destroy(copy);
  return n;
}

/* ----------------------------------------------------------------------
   deallocate molecular topology arrays
   done before realloc with (possibly) new 2nd dimension set to
     correctly initialized per-atom values, e.g. bond_per_atom
   needs to be called whenever 2nd dimensions are changed
     and these arrays are already pre-allocated,
     e.g. due to grow(1) in create_avec()
------------------------------------------------------------------------- */

void Atom::deallocate_topology()
{
  memory->destroy(atom->bond_type);
  memory->destroy(atom->bond_atom);
  atom->bond_type = NULL;
  atom->bond_atom = NULL;

  memory->destroy(atom->angle_type);
  memory->destroy(atom->angle_atom1);
  memory->destroy(atom->angle_atom2);
  memory->destroy(atom->angle_atom3);
  atom->angle_type = NULL;
  atom->angle_atom1 = atom->angle_atom2 = atom->angle_atom3 = NULL;

  memory->destroy(atom->dihedral_type);
  memory->destroy(atom->dihedral_atom1);
  memory->destroy(atom->dihedral_atom2);
  memory->destroy(atom->dihedral_atom3);
  memory->destroy(atom->dihedral_atom4);
  atom->dihedral_type = NULL;
  atom->dihedral_atom1 = atom->dihedral_atom2 =
    atom->dihedral_atom3 = atom->dihedral_atom4 = NULL;

  memory->destroy(atom->improper_type);
  memory->destroy(atom->improper_atom1);
  memory->destroy(atom->improper_atom2);
  memory->destroy(atom->improper_atom3);
  memory->destroy(atom->improper_atom4);
  atom->improper_type = NULL;
  atom->improper_atom1 = atom->improper_atom2 =
    atom->improper_atom3 = atom->improper_atom4 = NULL;
}

/* ----------------------------------------------------------------------
   unpack n lines from Atom section of data file
   call style-specific routine to parse line
------------------------------------------------------------------------- */

void Atom::data_atoms(int n, char *buf)
{
  int m,xptr,iptr;
  imageint imagedata;
  double xdata[3],lamda[3];
  double *coord;
  char *next;

  next = strchr(buf,'\n');
  *next = '\0';
  int nwords = count_words(buf);
  *next = '\n';

  if (nwords != avec->size_data_atom && nwords != avec->size_data_atom + 3)
    error->all(FLERR,"Incorrect atom format in data file");

  char **values = new char*[nwords];

  // set bounds for my proc
  // if periodic and I am lo/hi proc, adjust bounds by EPSILON
  // insures all data atoms will be owned even with round-off

  int triclinic = domain->triclinic;

  double epsilon[3];
  if (triclinic) epsilon[0] = epsilon[1] = epsilon[2] = EPSILON;
  else {
    epsilon[0] = domain->prd[0] * EPSILON;
    epsilon[1] = domain->prd[1] * EPSILON;
    epsilon[2] = domain->prd[2] * EPSILON;
  }

  double sublo[3],subhi[3];
  if (triclinic == 0) {
    sublo[0] = domain->sublo[0]; subhi[0] = domain->subhi[0];
    sublo[1] = domain->sublo[1]; subhi[1] = domain->subhi[1];
    sublo[2] = domain->sublo[2]; subhi[2] = domain->subhi[2];
  } else {
    sublo[0] = domain->sublo_lamda[0]; subhi[0] = domain->subhi_lamda[0];
    sublo[1] = domain->sublo_lamda[1]; subhi[1] = domain->subhi_lamda[1];
    sublo[2] = domain->sublo_lamda[2]; subhi[2] = domain->subhi_lamda[2];
  }

  if (comm->layout != LAYOUT_TILED) {
    if (domain->xperiodic) {
      if (comm->myloc[0] == 0) sublo[0] -= epsilon[0];
      if (comm->myloc[0] == comm->procgrid[0]-1) subhi[0] += epsilon[0];
    }
    if (domain->yperiodic) {
      if (comm->myloc[1] == 0) sublo[1] -= epsilon[1];
      if (comm->myloc[1] == comm->procgrid[1]-1) subhi[1] += epsilon[1];
    }
    if (domain->zperiodic) {
      if (comm->myloc[2] == 0) sublo[2] -= epsilon[2];
      if (comm->myloc[2] == comm->procgrid[2]-1) subhi[2] += epsilon[2];
    }

  } else {
    if (domain->xperiodic) {
      if (comm->mysplit[0][0] == 0.0) sublo[0] -= epsilon[0];
      if (comm->mysplit[0][1] == 1.0) subhi[0] += epsilon[0];
    }
    if (domain->yperiodic) {
      if (comm->mysplit[1][0] == 0.0) sublo[1] -= epsilon[1];
      if (comm->mysplit[1][1] == 1.0) subhi[1] += epsilon[1];
    }
    if (domain->zperiodic) {
      if (comm->mysplit[2][0] == 0.0) sublo[2] -= epsilon[2];
      if (comm->mysplit[2][1] == 1.0) subhi[2] += epsilon[2];
    }
  }

  // xptr = which word in line starts xyz coords
  // iptr = which word in line starts ix,iy,iz image flags

  xptr = avec->xcol_data - 1;
  int imageflag = 0;
  if (nwords > avec->size_data_atom) imageflag = 1;
  if (imageflag) iptr = nwords - 3;

  // loop over lines of atom data
  // tokenize the line into values
  // extract xyz coords and image flags
  // remap atom into simulation box
  // if atom is in my sub-domain, unpack its values

  for (int i = 0; i < n; i++) {
    next = strchr(buf,'\n');

    values[0] = strtok(buf," \t\n\r\f");
    if (values[0] == NULL)
      error->all(FLERR,"Incorrect atom format in data file");
    for (m = 1; m < nwords; m++) {
      values[m] = strtok(NULL," \t\n\r\f");
      if (values[m] == NULL)
        error->all(FLERR,"Incorrect atom format in data file");
    }

    if (imageflag)
      imagedata = ((imageint) (atoi(values[iptr]) + IMGMAX) & IMGMASK) |
        (((imageint) (atoi(values[iptr+1]) + IMGMAX) & IMGMASK) << IMGBITS) |
        (((imageint) (atoi(values[iptr+2]) + IMGMAX) & IMGMASK) << IMG2BITS);
    else imagedata = ((imageint) IMGMAX << IMG2BITS) |
           ((imageint) IMGMAX << IMGBITS) | IMGMAX;

    xdata[0] = atof(values[xptr]);
    xdata[1] = atof(values[xptr+1]);
    xdata[2] = atof(values[xptr+2]);
    domain->remap(xdata,imagedata);
    if (triclinic) {
      domain->x2lamda(xdata,lamda);
      coord = lamda;
    } else coord = xdata;

    if (coord[0] >= sublo[0] && coord[0] < subhi[0] &&
        coord[1] >= sublo[1] && coord[1] < subhi[1] &&
        coord[2] >= sublo[2] && coord[2] < subhi[2])
      avec->data_atom(xdata,imagedata,values);

    buf = next + 1;
  }

  delete [] values;
}

/* ----------------------------------------------------------------------
   unpack n lines from Velocity section of data file
   check that atom IDs are > 0 and <= map_tag_max
   call style-specific routine to parse line
------------------------------------------------------------------------- */

void Atom::data_vels(int n, char *buf)
{
  int j,m;
  tagint tagdata;
  char *next;

  next = strchr(buf,'\n');
  *next = '\0';
  int nwords = count_words(buf);
  *next = '\n';

  if (nwords != avec->size_data_vel)
    error->all(FLERR,"Incorrect velocity format in data file");

  char **values = new char*[nwords];

  // loop over lines of atom velocities
  // tokenize the line into values
  // if I own atom tag, unpack its values

  for (int i = 0; i < n; i++) {
    next = strchr(buf,'\n');

    values[0] = strtok(buf," \t\n\r\f");
    for (j = 1; j < nwords; j++)
      values[j] = strtok(NULL," \t\n\r\f");

    tagdata = ATOTAGINT(values[0]);
    if (tagdata <= 0 || tagdata > map_tag_max)
      error->one(FLERR,"Invalid atom ID in Velocities section of data file");
    if ((m = map(tagdata)) >= 0) avec->data_vel(m,&values[1]);

    buf = next + 1;
  }

  delete [] values;
}

/* ----------------------------------------------------------------------
   process N bonds read into buf from data files
   if count is non-NULL, just count bonds per atom
   else store them with atoms
   check that atom IDs are > 0 and <= map_tag_max
------------------------------------------------------------------------- */

void Atom::data_bonds(int n, char *buf, int *count)
{
  int m,tmp,itype;
  tagint atom1,atom2;
  char *next;
  int newton_bond = force->newton_bond;

  for (int i = 0; i < n; i++) {
    next = strchr(buf,'\n');
    *next = '\0';
    sscanf(buf,"%d %d " TAGINT_FORMAT " " TAGINT_FORMAT,
           &tmp,&itype,&atom1,&atom2);
    if (atom1 <= 0 || atom1 > map_tag_max ||
        atom2 <= 0 || atom2 > map_tag_max)
      error->one(FLERR,"Invalid atom ID in Bonds section of data file");
    if (itype <= 0 || itype > nbondtypes)
      error->one(FLERR,"Invalid bond type in Bonds section of data file");
    if ((m = map(atom1)) >= 0) {
      if (count) count[m]++;
      else {
        bond_type[m][num_bond[m]] = itype;
        bond_atom[m][num_bond[m]] = atom2;
        num_bond[m]++;
      }
    }
    if (newton_bond == 0) {
      if ((m = map(atom2)) >= 0) {
        if (count) count[m]++;
        else {
          bond_type[m][num_bond[m]] = itype;
          bond_atom[m][num_bond[m]] = atom1;
          num_bond[m]++;
        }
      }
    }
    buf = next + 1;
  }
}

/* ----------------------------------------------------------------------
   process N angles read into buf from data files
   if count is non-NULL, just count angles per atom
   else store them with atoms
   check that atom IDs are > 0 and <= map_tag_max
------------------------------------------------------------------------- */

void Atom::data_angles(int n, char *buf, int *count)
{
  int m,tmp,itype;
  tagint atom1,atom2,atom3;
  char *next;
  int newton_bond = force->newton_bond;

  for (int i = 0; i < n; i++) {
    next = strchr(buf,'\n');
    *next = '\0';
    sscanf(buf,"%d %d " TAGINT_FORMAT " " TAGINT_FORMAT " " TAGINT_FORMAT,
           &tmp,&itype,&atom1,&atom2,&atom3);
    if (atom1 <= 0 || atom1 > map_tag_max ||
        atom2 <= 0 || atom2 > map_tag_max ||
        atom3 <= 0 || atom3 > map_tag_max)
      error->one(FLERR,"Invalid atom ID in Angles section of data file");
    if (itype <= 0 || itype > nangletypes)
      error->one(FLERR,"Invalid angle type in Angles section of data file");
    if ((m = map(atom2)) >= 0) {
      if (count) count[m]++;
      else {
        angle_type[m][num_angle[m]] = itype;
        angle_atom1[m][num_angle[m]] = atom1;
        angle_atom2[m][num_angle[m]] = atom2;
        angle_atom3[m][num_angle[m]] = atom3;
        num_angle[m]++;
      }
    }
    if (newton_bond == 0) {
      if ((m = map(atom1)) >= 0) {
        if (count) count[m]++;
        else {
          angle_type[m][num_angle[m]] = itype;
          angle_atom1[m][num_angle[m]] = atom1;
          angle_atom2[m][num_angle[m]] = atom2;
          angle_atom3[m][num_angle[m]] = atom3;
          num_angle[m]++;
        }
      }
      if ((m = map(atom3)) >= 0) {
        if (count) count[m]++;
        else {
          angle_type[m][num_angle[m]] = itype;
          angle_atom1[m][num_angle[m]] = atom1;
          angle_atom2[m][num_angle[m]] = atom2;
          angle_atom3[m][num_angle[m]] = atom3;
          num_angle[m]++;
        }
      }
    }
    buf = next + 1;
  }
}

/* ----------------------------------------------------------------------
   process N dihedrals read into buf from data files
   if count is non-NULL, just count diihedrals per atom
   else store them with atoms
   check that atom IDs are > 0 and <= map_tag_max
------------------------------------------------------------------------- */

void Atom::data_dihedrals(int n, char *buf, int *count)
{
  int m,tmp,itype;
  tagint atom1,atom2,atom3,atom4;
  char *next;
  int newton_bond = force->newton_bond;

  for (int i = 0; i < n; i++) {
    next = strchr(buf,'\n');
    *next = '\0';
    sscanf(buf,"%d %d "
           TAGINT_FORMAT " " TAGINT_FORMAT " " TAGINT_FORMAT " " TAGINT_FORMAT,
           &tmp,&itype,&atom1,&atom2,&atom3,&atom4);
    if (atom1 <= 0 || atom1 > map_tag_max ||
        atom2 <= 0 || atom2 > map_tag_max ||
        atom3 <= 0 || atom3 > map_tag_max ||
        atom4 <= 0 || atom4 > map_tag_max)
      error->one(FLERR,"Invalid atom ID in Dihedrals section of data file");
    if (itype <= 0 || itype > ndihedraltypes)
      error->one(FLERR,
                 "Invalid dihedral type in Dihedrals section of data file");
    if ((m = map(atom2)) >= 0) {
      if (count) count[m]++;
      else {
        dihedral_type[m][num_dihedral[m]] = itype;
        dihedral_atom1[m][num_dihedral[m]] = atom1;
        dihedral_atom2[m][num_dihedral[m]] = atom2;
        dihedral_atom3[m][num_dihedral[m]] = atom3;
        dihedral_atom4[m][num_dihedral[m]] = atom4;
        num_dihedral[m]++;
      }
    }
    if (newton_bond == 0) {
      if ((m = map(atom1)) >= 0) {
        if (count) count[m]++;
        else {
          dihedral_type[m][num_dihedral[m]] = itype;
          dihedral_atom1[m][num_dihedral[m]] = atom1;
          dihedral_atom2[m][num_dihedral[m]] = atom2;
          dihedral_atom3[m][num_dihedral[m]] = atom3;
          dihedral_atom4[m][num_dihedral[m]] = atom4;
          num_dihedral[m]++;
        }
      }
      if ((m = map(atom3)) >= 0) {
        if (count) count[m]++;
        else {
          dihedral_type[m][num_dihedral[m]] = itype;
          dihedral_atom1[m][num_dihedral[m]] = atom1;
          dihedral_atom2[m][num_dihedral[m]] = atom2;
          dihedral_atom3[m][num_dihedral[m]] = atom3;
          dihedral_atom4[m][num_dihedral[m]] = atom4;
          num_dihedral[m]++;
        }
      }
      if ((m = map(atom4)) >= 0) {
        if (count) count[m]++;
        else {
          dihedral_type[m][num_dihedral[m]] = itype;
          dihedral_atom1[m][num_dihedral[m]] = atom1;
          dihedral_atom2[m][num_dihedral[m]] = atom2;
          dihedral_atom3[m][num_dihedral[m]] = atom3;
          dihedral_atom4[m][num_dihedral[m]] = atom4;
          num_dihedral[m]++;
        }
      }
    }
    buf = next + 1;
  }
}

/* ----------------------------------------------------------------------
   process N impropers read into buf from data files
   if count is non-NULL, just count impropers per atom
   else store them with atoms
   check that atom IDs are > 0 and <= map_tag_max
------------------------------------------------------------------------- */

void Atom::data_impropers(int n, char *buf, int *count)
{
  int m,tmp,itype;
  tagint atom1,atom2,atom3,atom4;
  char *next;
  int newton_bond = force->newton_bond;

  for (int i = 0; i < n; i++) {
    next = strchr(buf,'\n');
    *next = '\0';
    sscanf(buf,"%d %d "
           TAGINT_FORMAT " " TAGINT_FORMAT " " TAGINT_FORMAT " " TAGINT_FORMAT,
           &tmp,&itype,&atom1,&atom2,&atom3,&atom4);
    if (atom1 <= 0 || atom1 > map_tag_max ||
        atom2 <= 0 || atom2 > map_tag_max ||
        atom3 <= 0 || atom3 > map_tag_max ||
        atom4 <= 0 || atom4 > map_tag_max)
      error->one(FLERR,"Invalid atom ID in Impropers section of data file");
    if (itype <= 0 || itype > nimpropertypes)
      error->one(FLERR,
                 "Invalid improper type in Impropers section of data file");
    if ((m = map(atom2)) >= 0) {
      if (count) count[m]++;
      else {
        improper_type[m][num_improper[m]] = itype;
        improper_atom1[m][num_improper[m]] = atom1;
        improper_atom2[m][num_improper[m]] = atom2;
        improper_atom3[m][num_improper[m]] = atom3;
        improper_atom4[m][num_improper[m]] = atom4;
        num_improper[m]++;
      }
    }
    if (newton_bond == 0) {
      if ((m = map(atom1)) >= 0) {
        if (count) count[m]++;
        else {
          improper_type[m][num_improper[m]] = itype;
          improper_atom1[m][num_improper[m]] = atom1;
          improper_atom2[m][num_improper[m]] = atom2;
          improper_atom3[m][num_improper[m]] = atom3;
          improper_atom4[m][num_improper[m]] = atom4;
          num_improper[m]++;
        }
      }
      if ((m = map(atom3)) >= 0) {
        if (count) count[m]++;
        else {
          improper_type[m][num_improper[m]] = itype;
          improper_atom1[m][num_improper[m]] = atom1;
          improper_atom2[m][num_improper[m]] = atom2;
          improper_atom3[m][num_improper[m]] = atom3;
          improper_atom4[m][num_improper[m]] = atom4;
          num_improper[m]++;
        }
      }
      if ((m = map(atom4)) >= 0) {
        if (count) count[m]++;
        else {
          improper_type[m][num_improper[m]] = itype;
          improper_atom1[m][num_improper[m]] = atom1;
          improper_atom2[m][num_improper[m]] = atom2;
          improper_atom3[m][num_improper[m]] = atom3;
          improper_atom4[m][num_improper[m]] = atom4;
          num_improper[m]++;
        }
      }
    }
    buf = next + 1;
  }
}

/* ----------------------------------------------------------------------
   unpack n lines from atom-style specific section of data file
   check that atom IDs are > 0 and <= map_tag_max
   call style-specific routine to parse line
------------------------------------------------------------------------- */

void Atom::data_bonus(int n, char *buf, AtomVec *avec_bonus)
{
  int j,m,tagdata;
  char *next;

  next = strchr(buf,'\n');
  *next = '\0';
  int nwords = count_words(buf);
  *next = '\n';

  if (nwords != avec_bonus->size_data_bonus)
    error->all(FLERR,"Incorrect bonus data format in data file");

  char **values = new char*[nwords];

  // loop over lines of bonus atom data
  // tokenize the line into values
  // if I own atom tag, unpack its values

  for (int i = 0; i < n; i++) {
    next = strchr(buf,'\n');

    values[0] = strtok(buf," \t\n\r\f");
    for (j = 1; j < nwords; j++)
      values[j] = strtok(NULL," \t\n\r\f");

    tagdata = ATOTAGINT(values[0]);
    if (tagdata <= 0 || tagdata > map_tag_max)
      error->one(FLERR,"Invalid atom ID in Bonus section of data file");

    // ok to call child's data_atom_bonus() method thru parent avec_bonus,
    // since data_bonus() was called with child ptr, and method is virtual

    if ((m = map(tagdata)) >= 0) avec_bonus->data_atom_bonus(m,&values[1]);

    buf = next + 1;
  }

  delete [] values;
}

/* ----------------------------------------------------------------------
   unpack n lines from atom-style specific section of data file
   check that atom IDs are > 0 and <= map_tag_max
   call style-specific routine to parse line
------------------------------------------------------------------------- */

void Atom::data_bodies(int n, char *buf, AtomVecBody *avec_body)
{
  int j,m,tagdata,ninteger,ndouble;

  char **ivalues = new char*[10*MAXBODY];
  char **dvalues = new char*[10*MAXBODY];

  // loop over lines of body data
  // tokenize the lines into ivalues and dvalues
  // if I own atom tag, unpack its values

  for (int i = 0; i < n; i++) {
    if (i == 0) tagdata = ATOTAGINT(strtok(buf," \t\n\r\f"));
    else tagdata = ATOTAGINT(strtok(NULL," \t\n\r\f"));
    ninteger = atoi(strtok(NULL," \t\n\r\f"));
    ndouble = atoi(strtok(NULL," \t\n\r\f"));

    for (j = 0; j < ninteger; j++)
      ivalues[j] = strtok(NULL," \t\n\r\f");
    for (j = 0; j < ndouble; j++)
      dvalues[j] = strtok(NULL," \t\n\r\f");

    if (tagdata <= 0 || tagdata > map_tag_max)
      error->one(FLERR,"Invalid atom ID in Bodies section of data file");

    if ((m = map(tagdata)) >= 0)
      avec_body->data_body(m,ninteger,ndouble,ivalues,dvalues);
  }

  delete [] ivalues;
  delete [] dvalues;
}

/* ----------------------------------------------------------------------
   allocate arrays of length ntypes
   only done after ntypes is set
------------------------------------------------------------------------- */

void Atom::allocate_type_arrays()
{
  if (avec->mass_type) {
    mass = new double[ntypes+1];
    mass_setflag = new int[ntypes+1];
    for (int itype = 1; itype <= ntypes; itype++) mass_setflag[itype] = 0;
  }
}

/* ----------------------------------------------------------------------
   set a mass and flag it as set
   called from reading of data file
------------------------------------------------------------------------- */

void Atom::set_mass(const char *str)
{
  if (mass == NULL) error->all(FLERR,"Cannot set mass for this atom style");

  int itype;
  double mass_one;
  int n = sscanf(str,"%d %lg",&itype,&mass_one);
  if (n != 2) error->all(FLERR,"Invalid mass line in data file");

  if (itype < 1 || itype > ntypes)
    error->all(FLERR,"Invalid type for mass set");

  mass[itype] = mass_one;
  mass_setflag[itype] = 1;

  if (mass[itype] <= 0.0) error->all(FLERR,"Invalid mass value");
}

/* ----------------------------------------------------------------------
   set a mass and flag it as set
   called from EAM pair routine
------------------------------------------------------------------------- */

void Atom::set_mass(int itype, double value)
{
  if (mass == NULL) error->all(FLERR,"Cannot set mass for this atom style");
  if (itype < 1 || itype > ntypes)
    error->all(FLERR,"Invalid type for mass set");

  mass[itype] = value;
  mass_setflag[itype] = 1;

  if (mass[itype] <= 0.0) error->all(FLERR,"Invalid mass value");
}

/* ----------------------------------------------------------------------
   set one or more masses and flag them as set
   called from reading of input script
------------------------------------------------------------------------- */

void Atom::set_mass(int narg, char **arg)
{
  if (mass == NULL) error->all(FLERR,"Cannot set mass for this atom style");

  int lo,hi;
  force->bounds(arg[0],ntypes,lo,hi);
  if (lo < 1 || hi > ntypes) error->all(FLERR,"Invalid type for mass set");

  for (int itype = lo; itype <= hi; itype++) {
    mass[itype] = atof(arg[1]);
    mass_setflag[itype] = 1;

    if (mass[itype] <= 0.0) error->all(FLERR,"Invalid mass value");
  }
}

/* ----------------------------------------------------------------------
   set all masses as read in from restart file
------------------------------------------------------------------------- */

void Atom::set_mass(double *values)
{
  for (int itype = 1; itype <= ntypes; itype++) {
    mass[itype] = values[itype];
    mass_setflag[itype] = 1;
  }
}

/* ----------------------------------------------------------------------
   check that all masses have been set
------------------------------------------------------------------------- */

void Atom::check_mass()
{
  if (mass == NULL) return;
  for (int itype = 1; itype <= ntypes; itype++)
    if (mass_setflag[itype] == 0) error->all(FLERR,"All masses are not set");
}

/* ----------------------------------------------------------------------
   check that radii of all particles of itype are the same
   return 1 if true, else return 0
   also return the radius value for that type
------------------------------------------------------------------------- */

int Atom::radius_consistency(int itype, double &rad)
{
  double value = -1.0;
  int flag = 0;
  for (int i = 0; i < nlocal; i++) {
    if (type[i] != itype) continue;
    if (value < 0.0) value = radius[i];
    else if (value != radius[i]) flag = 1;
  }

  int flagall;
  MPI_Allreduce(&flag,&flagall,1,MPI_INT,MPI_SUM,world);
  if (flagall) return 0;

  MPI_Allreduce(&value,&rad,1,MPI_DOUBLE,MPI_MAX,world);
  return 1;
}

/* ----------------------------------------------------------------------
   check that shape of all particles of itype are the same
   return 1 if true, else return 0
   also return the 3 shape params for itype
------------------------------------------------------------------------- */

int Atom::shape_consistency(int itype,
                            double &shapex, double &shapey, double &shapez)
{
  double zero[3] = {0.0, 0.0, 0.0};
  double one[3] = {-1.0, -1.0, -1.0};
  double *shape;

  AtomVecEllipsoid *avec_ellipsoid =
    (AtomVecEllipsoid *) style_match("ellipsoid");
  AtomVecEllipsoid::Bonus *bonus = avec_ellipsoid->bonus;

  int flag = 0;
  for (int i = 0; i < nlocal; i++) {
    if (type[i] != itype) continue;
    if (ellipsoid[i] < 0) shape = zero;
    else shape = bonus[ellipsoid[i]].shape;

    if (one[0] < 0.0) {
      one[0] = shape[0];
      one[1] = shape[1];
      one[2] = shape[2];
    } else if (one[0] != shape[0] || one[1] != shape[1] || one[2] != shape[2])
      flag = 1;
  }

  int flagall;
  MPI_Allreduce(&flag,&flagall,1,MPI_INT,MPI_SUM,world);
  if (flagall) return 0;

  double oneall[3];
  MPI_Allreduce(one,oneall,3,MPI_DOUBLE,MPI_MAX,world);
  shapex = oneall[0];
  shapey = oneall[1];
  shapez = oneall[2];
  return 1;
}

/* ----------------------------------------------------------------------
   add a new molecule template = set of molecules
------------------------------------------------------------------------- */

void Atom::add_molecule(int narg, char **arg)
{
<<<<<<< HEAD
  if (narg < 2) error->all(FLERR,"Illegal molecule command");
  if (find_molecule(arg[0]) >= 0)
=======
  if (narg < 1) error->all(FLERR,"Illegal molecule command");

  if (find_molecule(arg[0]) >= 0) 
>>>>>>> 21727b38
    error->all(FLERR,"Reuse of molecule template ID");

  // may over-allocate if not all args are mol files, but OK for srealloc

  molecules = (Molecule **)
    memory->srealloc(molecules,(nmolecule+narg-1)*sizeof(Molecule *),
                     "atom::molecules");

  // 1st molecule in set stores nset = # of mols, others store nset = 0

  int ifile = 1;
  while (1) {
    molecules[nmolecule] = new Molecule(lmp,narg,arg,ifile);
    molecules[nmolecule]->nset = 0;
    molecules[nmolecule-ifile+1]->nset++;
    nmolecule++;
    if (molecules[nmolecule-1]->last) break;
    ifile++;
  }
}

/* ----------------------------------------------------------------------
   find first molecule in set with template ID
   return -1 if does not exist
------------------------------------------------------------------------- */

int Atom::find_molecule(char *id)
{
  int imol;
  for (imol = 0; imol < nmolecule; imol++)
    if (strcmp(id,molecules[imol]->id) == 0) return imol;
  return -1;
}

/* ----------------------------------------------------------------------
   add info to current atom ilocal from molecule template onemol and its iatom
   offset = atom ID preceeding IDs of atoms in this molecule
   called by fixes and commands that add molecules
------------------------------------------------------------------------- */

void Atom::add_molecule_atom(Molecule *onemol, int iatom,
                             int ilocal, tagint offset)
{
  if (onemol->qflag && q_flag) q[ilocal] = onemol->q[iatom];
  if (onemol->radiusflag && radius_flag) radius[ilocal] = onemol->radius[iatom];
  if (onemol->rmassflag && rmass_flag) rmass[ilocal] = onemol->rmass[iatom];
  else if (rmass_flag)
    rmass[ilocal] = 4.0*MY_PI/3.0 *
      radius[ilocal]*radius[ilocal]*radius[ilocal];

  if (molecular != 1) return;

  // add bond topology info
  // for molecular atom styles, but not atom style template

  if (avec->bonds_allow) {
    num_bond[ilocal] = onemol->num_bond[iatom];
    for (int i = 0; i < num_bond[ilocal]; i++) {
      bond_type[ilocal][i] = onemol->bond_type[iatom][i];
      bond_atom[ilocal][i] = onemol->bond_atom[iatom][i] + offset;
    }
  }

  if (avec->angles_allow) {
    num_angle[ilocal] = onemol->num_angle[iatom];
    for (int i = 0; i < num_angle[ilocal]; i++) {
      angle_type[ilocal][i] = onemol->angle_type[iatom][i];
      angle_atom1[ilocal][i] = onemol->angle_atom1[iatom][i] + offset;
      angle_atom2[ilocal][i] = onemol->angle_atom2[iatom][i] + offset;
      angle_atom3[ilocal][i] = onemol->angle_atom3[iatom][i] + offset;
    }
  }

  if (avec->dihedrals_allow) {
    num_dihedral[ilocal] = onemol->num_dihedral[iatom];
    for (int i = 0; i < num_dihedral[ilocal]; i++) {
      dihedral_type[ilocal][i] = onemol->dihedral_type[iatom][i];
      dihedral_atom1[ilocal][i] = onemol->dihedral_atom1[iatom][i] + offset;
      dihedral_atom2[ilocal][i] = onemol->dihedral_atom2[iatom][i] + offset;
      dihedral_atom3[ilocal][i] = onemol->dihedral_atom3[iatom][i] + offset;
      dihedral_atom4[ilocal][i] = onemol->dihedral_atom4[iatom][i] + offset;
    }
  }

  if (avec->impropers_allow) {
    num_improper[ilocal] = onemol->num_improper[iatom];
    for (int i = 0; i < num_improper[ilocal]; i++) {
      improper_type[ilocal][i] = onemol->improper_type[iatom][i];
      improper_atom1[ilocal][i] = onemol->improper_atom1[iatom][i] + offset;
      improper_atom2[ilocal][i] = onemol->improper_atom2[iatom][i] + offset;
      improper_atom3[ilocal][i] = onemol->improper_atom3[iatom][i] + offset;
      improper_atom4[ilocal][i] = onemol->improper_atom4[iatom][i] + offset;
    }
  }

  if (onemol->specialflag) {
    nspecial[ilocal][0] = onemol->nspecial[iatom][0];
    nspecial[ilocal][1] = onemol->nspecial[iatom][1];
    int n = nspecial[ilocal][2] = onemol->nspecial[iatom][2];
    for (int i = 0; i < n; i++)
      special[ilocal][i] = onemol->special[iatom][i] + offset;
  }
}

/* ----------------------------------------------------------------------
   reorder owned atoms so those in firstgroup appear first
   called by comm->exchange() if atom_modify first group is set
   only owned atoms exist at this point, no ghost atoms
------------------------------------------------------------------------- */

void Atom::first_reorder()
{
  // insure there is one extra atom location at end of arrays for swaps

  if (nlocal == nmax) avec->grow(0);

  // loop over owned atoms
  // nfirst = index of first atom not in firstgroup
  // when find firstgroup atom out of place, swap it with atom nfirst

  int bitmask = group->bitmask[firstgroup];
  nfirst = 0;
  while (nfirst < nlocal && mask[nfirst] & bitmask) nfirst++;

  for (int i = 0; i < nlocal; i++) {
    if (mask[i] & bitmask && i > nfirst) {
      avec->copy(i,nlocal,0);
      avec->copy(nfirst,i,0);
      avec->copy(nlocal,nfirst,0);
      while (nfirst < nlocal && mask[nfirst] & bitmask) nfirst++;
    }
  }
}

/* ----------------------------------------------------------------------
   perform spatial sort of atoms within my sub-domain
   always called between comm->exchange() and comm->borders()
   don't have to worry about clearing/setting atom->map since done in comm
------------------------------------------------------------------------- */

void Atom::sort()
{
  int i,m,n,ix,iy,iz,ibin,empty;

  // set next timestep for sorting to take place

  nextsort = (update->ntimestep/sortfreq)*sortfreq + sortfreq;

  // download data from GPU if necessary

  if (lmp->cuda && !lmp->cuda->oncpu) lmp->cuda->downloadAll();

  // re-setup sort bins if needed

  if (domain->box_change) setup_sort_bins();
  if (nbins == 1) return;

  // reallocate per-atom vectors if needed

  if (nlocal > maxnext) {
    memory->destroy(next);
    memory->destroy(permute);
    maxnext = atom->nmax;
    memory->create(next,maxnext,"atom:next");
    memory->create(permute,maxnext,"atom:permute");
  }

  // insure there is one extra atom location at end of arrays for swaps

  if (nlocal == nmax) avec->grow(0);

  // bin atoms in reverse order so linked list will be in forward order

  for (i = 0; i < nbins; i++) binhead[i] = -1;

  for (i = nlocal-1; i >= 0; i--) {
    ix = static_cast<int> ((x[i][0]-bboxlo[0])*bininvx);
    iy = static_cast<int> ((x[i][1]-bboxlo[1])*bininvy);
    iz = static_cast<int> ((x[i][2]-bboxlo[2])*bininvz);
    ix = MAX(ix,0);
    iy = MAX(iy,0);
    iz = MAX(iz,0);
    ix = MIN(ix,nbinx-1);
    iy = MIN(iy,nbiny-1);
    iz = MIN(iz,nbinz-1);
    ibin = iz*nbiny*nbinx + iy*nbinx + ix;
    next[i] = binhead[ibin];
    binhead[ibin] = i;
  }

  // permute = desired permutation of atoms
  // permute[I] = J means Ith new atom will be Jth old atom

  n = 0;
  for (m = 0; m < nbins; m++) {
    i = binhead[m];
    while (i >= 0) {
      permute[n++] = i;
      i = next[i];
    }
  }

  // current = current permutation, just reuse next vector
  // current[I] = J means Ith current atom is Jth old atom

  int *current = next;
  for (i = 0; i < nlocal; i++) current[i] = i;

  // reorder local atom list, when done, current = permute
  // perform "in place" using copy() to extra atom location at end of list
  // inner while loop processes one cycle of the permutation
  // copy before inner-loop moves an atom to end of atom list
  // copy after inner-loop moves atom at end of list back into list
  // empty = location in atom list that is currently empty

  for (i = 0; i < nlocal; i++) {
    if (current[i] == permute[i]) continue;
    avec->copy(i,nlocal,0);
    empty = i;
    while (permute[empty] != i) {
      avec->copy(permute[empty],empty,0);
      empty = current[empty] = permute[empty];
    }
    avec->copy(nlocal,empty,0);
    current[empty] = permute[empty];
  }

  // upload data back to GPU if necessary

  if (lmp->cuda && !lmp->cuda->oncpu) lmp->cuda->uploadAll();

  // sanity check that current = permute

  //int flag = 0;
  //for (i = 0; i < nlocal; i++)
  //  if (current[i] != permute[i]) flag = 1;
  //int flagall;
  //MPI_Allreduce(&flag,&flagall,1,MPI_INT,MPI_SUM,world);
  //if (flagall) error->all(FLERR,"Atom sort did not operate correctly");
}

/* ----------------------------------------------------------------------
   setup bins for spatial sorting of atoms
------------------------------------------------------------------------- */

void Atom::setup_sort_bins()
{
  // binsize:
  // user setting if explicitly set
  // 1/2 of neighbor cutoff for non-CUDA
  // CUDA_CHUNK atoms/proc for CUDA
  // check if neighbor cutoff = 0.0

  double binsize;
  if (userbinsize > 0.0) binsize = userbinsize;
  else if (!lmp->cuda) binsize = 0.5 * neighbor->cutneighmax;
  else {
    if (domain->dimension == 3) {
      double vol = (domain->boxhi[0]-domain->boxlo[0]) *
        (domain->boxhi[1]-domain->boxlo[1]) *
        (domain->boxhi[2]-domain->boxlo[2]);
      binsize = pow(1.0*CUDA_CHUNK/natoms*vol,1.0/3.0);
    } else {
      double area = (domain->boxhi[0]-domain->boxlo[0]) *
        (domain->boxhi[1]-domain->boxlo[1]);
      binsize = pow(1.0*CUDA_CHUNK/natoms*area,1.0/2.0);
    }
  }
  if (binsize == 0.0) error->all(FLERR,"Atom sorting has bin size = 0.0");

  double bininv = 1.0/binsize;

  // nbin xyz = local bins
  // bbox lo/hi = bounding box of my sub-domain

  if (domain->triclinic)
    domain->bbox(domain->sublo_lamda,domain->subhi_lamda,bboxlo,bboxhi);
  else {
    bboxlo[0] = domain->sublo[0];
    bboxlo[1] = domain->sublo[1];
    bboxlo[2] = domain->sublo[2];
    bboxhi[0] = domain->subhi[0];
    bboxhi[1] = domain->subhi[1];
    bboxhi[2] = domain->subhi[2];
  }

  nbinx = static_cast<int> ((bboxhi[0]-bboxlo[0]) * bininv);
  nbiny = static_cast<int> ((bboxhi[1]-bboxlo[1]) * bininv);
  nbinz = static_cast<int> ((bboxhi[2]-bboxlo[2]) * bininv);
  if (domain->dimension == 2) nbinz = 1;

  if (nbinx == 0) nbinx = 1;
  if (nbiny == 0) nbiny = 1;
  if (nbinz == 0) nbinz = 1;

  bininvx = nbinx / (bboxhi[0]-bboxlo[0]);
  bininvy = nbiny / (bboxhi[1]-bboxlo[1]);
  bininvz = nbinz / (bboxhi[2]-bboxlo[2]);

  if (1.0*nbinx*nbiny*nbinz > INT_MAX)
    error->one(FLERR,"Too many atom sorting bins");

  nbins = nbinx*nbiny*nbinz;

  // reallocate per-bin memory if needed

  if (nbins > maxbin) {
    memory->destroy(binhead);
    maxbin = nbins;
    memory->create(binhead,maxbin,"atom:binhead");
  }
}

/* ----------------------------------------------------------------------
   register a callback to a fix so it can manage atom-based arrays
   happens when fix is created
   flag = 0 for grow, 1 for restart, 2 for border comm
------------------------------------------------------------------------- */

void Atom::add_callback(int flag)
{
  int ifix;

  // find the fix
  // if find NULL ptr:
  //   it's this one, since it is being replaced and has just been deleted
  //   at this point in re-creation
  // if don't find NULL ptr:
  //   i is set to nfix = new one currently being added at end of list

  for (ifix = 0; ifix < modify->nfix; ifix++)
    if (modify->fix[ifix] == NULL) break;

  // add callback to lists, reallocating if necessary

  if (flag == 0) {
    if (nextra_grow == nextra_grow_max) {
      nextra_grow_max += DELTA;
      memory->grow(extra_grow,nextra_grow_max,"atom:extra_grow");
    }
    extra_grow[nextra_grow] = ifix;
    nextra_grow++;
  } else if (flag == 1) {
    if (nextra_restart == nextra_restart_max) {
      nextra_restart_max += DELTA;
      memory->grow(extra_restart,nextra_restart_max,"atom:extra_restart");
    }
    extra_restart[nextra_restart] = ifix;
    nextra_restart++;
  } else if (flag == 2) {
    if (nextra_border == nextra_border_max) {
      nextra_border_max += DELTA;
      memory->grow(extra_border,nextra_border_max,"atom:extra_border");
    }
    extra_border[nextra_border] = ifix;
    nextra_border++;
  }
}

/* ----------------------------------------------------------------------
   unregister a callback to a fix
   happens when fix is deleted, called by its destructor
   flag = 0 for grow, 1 for restart
------------------------------------------------------------------------- */

void Atom::delete_callback(const char *id, int flag)
{
  int ifix;
  for (ifix = 0; ifix < modify->nfix; ifix++)
    if (strcmp(id,modify->fix[ifix]->id) == 0) break;

  // compact the list of callbacks

  if (flag == 0) {
    int match;
    for (match = 0; match < nextra_grow; match++)
      if (extra_grow[match] == ifix) break;
    for (int i = match; i < nextra_grow-1; i++)
      extra_grow[i] = extra_grow[i+1];
    nextra_grow--;

  } else if (flag == 1) {
    int match;
    for (match = 0; match < nextra_restart; match++)
      if (extra_restart[match] == ifix) break;
    for (int i = match; i < nextra_restart-1; i++)
      extra_restart[i] = extra_restart[i+1];
    nextra_restart--;

  } else if (flag == 2) {
    int match;
    for (match = 0; match < nextra_border; match++)
      if (extra_border[match] == ifix) break;
    for (int i = match; i < nextra_border-1; i++)
      extra_border[i] = extra_border[i+1];
    nextra_border--;
  }
}

/* ----------------------------------------------------------------------
   decrement ptrs in callback lists to fixes beyond the deleted ifix
   happens after fix is deleted
------------------------------------------------------------------------- */

void Atom::update_callback(int ifix)
{
  for (int i = 0; i < nextra_grow; i++)
    if (extra_grow[i] > ifix) extra_grow[i]--;
  for (int i = 0; i < nextra_restart; i++)
    if (extra_restart[i] > ifix) extra_restart[i]--;
  for (int i = 0; i < nextra_border; i++)
    if (extra_border[i] > ifix) extra_border[i]--;
}

/* ----------------------------------------------------------------------
   find custom per-atom vector with name
   return index if found, and flag = 0/1 for int/double
   return -1 if not found
------------------------------------------------------------------------- */

int Atom::find_custom(char *name, int &flag)
{
  for (int i = 0; i < nivector; i++)
    if (iname[i] && strcmp(iname[i],name) == 0) {
      flag = 0;
      return i;
    }

  for (int i = 0; i < ndvector; i++)
    if (dname[i] && strcmp(dname[i],name) == 0) {
      flag = 1;
      return i;
    }

  return -1;
}

/* ----------------------------------------------------------------------
   add a custom variable with name of type flag = 0/1 for int/double
   assumes name does not already exist
   return index in ivector or dvector of its location
------------------------------------------------------------------------- */

int Atom::add_custom(char *name, int flag)
{
  int index;

  if (flag == 0) {
    index = nivector;
    nivector++;
    iname = (char **) memory->srealloc(iname,nivector*sizeof(char *),
                                       "atom:iname");
    int n = strlen(name) + 1;
    iname[index] = new char[n];
    strcpy(iname[index],name);
    ivector = (int **) memory->srealloc(ivector,nivector*sizeof(int *),
                                        "atom:ivector");
    memory->create(ivector[index],nmax,"atom:ivector");
  } else {
    index = ndvector;
    ndvector++;
    dname = (char **) memory->srealloc(dname,ndvector*sizeof(char *),
                                       "atom:dname");
    int n = strlen(name) + 1;
    dname[index] = new char[n];
    strcpy(dname[index],name);
    dvector = (double **) memory->srealloc(dvector,ndvector*sizeof(double *),
                                           "atom:dvector");
    memory->create(dvector[index],nmax,"atom:dvector");
  }

  return index;
}

/* ----------------------------------------------------------------------
   remove a custom variable of type flag = 0/1 for int/double at index
   free memory for vector and name and set ptrs to NULL
   ivector/dvector and iname/dname lists never shrink
------------------------------------------------------------------------- */

void Atom::remove_custom(int flag, int index)
{
  if (flag == 0) {
    memory->destroy(ivector[index]);
    ivector[index] = NULL;
    delete [] iname[index];
    iname[index] = NULL;
  } else {
    memory->destroy(dvector[index]);
    dvector[index] = NULL;
    delete [] dname[index];
    dname[index] = NULL;
  }
}

/* ----------------------------------------------------------------------
   return a pointer to a named internal variable
   if don't recognize name, return NULL
   customize by adding names
------------------------------------------------------------------------- */

void *Atom::extract(char *name)
{
  if (strcmp(name,"mass") == 0) return (void *) mass;

  if (strcmp(name,"id") == 0) return (void *) tag;
  if (strcmp(name,"type") == 0) return (void *) type;
  if (strcmp(name,"mask") == 0) return (void *) mask;
  if (strcmp(name,"image") == 0) return (void *) image;
  if (strcmp(name,"x") == 0) return (void *) x;
  if (strcmp(name,"v") == 0) return (void *) v;
  if (strcmp(name,"f") == 0) return (void *) f;
  if (strcmp(name,"molecule") == 0) return (void *) molecule;
  if (strcmp(name,"q") == 0) return (void *) q;
  if (strcmp(name,"mu") == 0) return (void *) mu;
  if (strcmp(name,"omega") == 0) return (void *) omega;
  if (strcmp(name,"angmom") == 0) return (void *) angmom;
  if (strcmp(name,"torque") == 0) return (void *) torque;
  if (strcmp(name,"radius") == 0) return (void *) radius;
  if (strcmp(name,"rmass") == 0) return (void *) rmass;
  if (strcmp(name,"ellipsoid") == 0) return (void *) ellipsoid;
  if (strcmp(name,"line") == 0) return (void *) line;
  if (strcmp(name,"tri") == 0) return (void *) tri;

  if (strcmp(name,"vfrac") == 0) return (void *) vfrac;
  if (strcmp(name,"s0") == 0) return (void *) s0;
  if (strcmp(name,"x0") == 0) return (void *) x0;

  if (strcmp(name,"spin") == 0) return (void *) spin;
  if (strcmp(name,"eradius") == 0) return (void *) eradius;
  if (strcmp(name,"ervel") == 0) return (void *) ervel;
  if (strcmp(name,"erforce") == 0) return (void *) erforce;
  if (strcmp(name,"ervelforce") == 0) return (void *) ervelforce;
  if (strcmp(name,"cs") == 0) return (void *) cs;
  if (strcmp(name,"csforce") == 0) return (void *) csforce;
  if (strcmp(name,"vforce") == 0) return (void *) vforce;
  if (strcmp(name,"etag") == 0) return (void *) etag;

  if (strcmp(name,"rho") == 0) return (void *) rho;
  if (strcmp(name,"drho") == 0) return (void *) drho;
  if (strcmp(name,"e") == 0) return (void *) e;
  if (strcmp(name,"de") == 0) return (void *) de;
  if (strcmp(name,"cv") == 0) return (void *) cv;
  if (strcmp(name,"vest") == 0) return (void *) vest;

  return NULL;
}

/* ----------------------------------------------------------------------
   return # of bytes of allocated memory
   call to avec tallies per-atom vectors
   add in global to local mapping storage
------------------------------------------------------------------------- */

bigint Atom::memory_usage()
{
  memlength = DELTA_MEMSTR;
  memory->create(memstr,memlength,"atom:memstr");
  memstr[0] = '\0';
  bigint bytes = avec->memory_usage();
  memory->destroy(memstr);

  bytes += max_same*sizeof(int);
  if (map_style == 1 && map_tag_max >= 0)
    bytes += memory->usage(map_array,map_maxarray);
  else if (map_style == 2 && map_nhash >=0) {
    bytes += map_nbucket*sizeof(int);
    bytes += map_nhash*sizeof(HashElem);
  }
  if (maxnext) {
    bytes += memory->usage(next,maxnext);
    bytes += memory->usage(permute,maxnext);
  }

  return bytes;
}

/* ----------------------------------------------------------------------
   accumulate per-atom vec names in memstr, padded by spaces
   return 1 if padded str is not already in memlist, else 0
------------------------------------------------------------------------- */

int Atom::memcheck(const char *str)
{
  int n = strlen(str) + 3;
  char *padded = new char[n];
  strcpy(padded," ");
  strcat(padded,str);
  strcat(padded," ");

  if (strstr(memstr,padded)) {
    delete [] padded;
    return 0;
  }

  if (strlen(memstr) + n >= memlength) {
    memlength += DELTA_MEMSTR;
    memory->grow(memstr,memlength,"atom:memstr");
  }

  strcat(memstr,padded);
  delete [] padded;
  return 1;
}<|MERGE_RESOLUTION|>--- conflicted
+++ resolved
@@ -1414,14 +1414,9 @@
 
 void Atom::add_molecule(int narg, char **arg)
 {
-<<<<<<< HEAD
-  if (narg < 2) error->all(FLERR,"Illegal molecule command");
-  if (find_molecule(arg[0]) >= 0)
-=======
   if (narg < 1) error->all(FLERR,"Illegal molecule command");
 
   if (find_molecule(arg[0]) >= 0) 
->>>>>>> 21727b38
     error->all(FLERR,"Reuse of molecule template ID");
 
   // may over-allocate if not all args are mol files, but OK for srealloc
