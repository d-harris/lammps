--- conflicted
+++ resolved
@@ -259,18 +259,10 @@
 
       if (nnn > 0) {
 	select3(nnn,ncount,distsq,nearest,rlist);
-<<<<<<< HEAD
-	calc_boop(rlist, nnn, qn, qlist, nqlist);
-      } else { // nnn == 0
-        if (ncount > 0)
-	  calc_boop(rlist, ncount, qn, qlist, nqlist);
-      }
-=======
 	ncount = nnn;
       }
 
       calc_boop(rlist, ncount, qn, qlist, nqlist);
->>>>>>> 27798d4f
     }
   }
 }
