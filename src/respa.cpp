/* ----------------------------------------------------------------------
   LAMMPS - Large-scale Atomic/Molecular Massively Parallel Simulator
   http://lammps.sandia.gov, Sandia National Laboratories
   Steve Plimpton, sjplimp@sandia.gov

   Copyright (2003) Sandia Corporation.  Under the terms of Contract
   DE-AC04-94AL85000 with Sandia Corporation, the U.S. Government retains
   certain rights in this software.  This software is distributed under 
   the GNU General Public License.

   See the README file in the top-level LAMMPS directory.
------------------------------------------------------------------------- */

/* ----------------------------------------------------------------------
   Contributing authors: Mark Stevens (SNL), Paul Crozier (SNL)
------------------------------------------------------------------------- */

#include "stdlib.h"
#include "string.h"
#include "respa.h"
#include "neighbor.h"
#include "atom.h"
#include "domain.h"
#include "comm.h"
#include "atom.h"
#include "force.h"
#include "pair.h"
#include "bond.h"
#include "angle.h"
#include "dihedral.h"
#include "improper.h"
#include "kspace.h"
#include "output.h"
#include "update.h"
#include "modify.h"
#include "compute.h"
#include "fix_respa.h"
#include "timer.h"
#include "memory.h"
#include "error.h"

using namespace LAMMPS_NS;

/* ---------------------------------------------------------------------- */

Respa::Respa(LAMMPS *lmp, int narg, char **arg) : Integrate(lmp, narg, arg)
{
  if (narg < 1) error->all(FLERR,"Illegal run_style respa command");

  nlevels = atoi(arg[0]);
  if (nlevels < 1) error->all(FLERR,"Respa levels must be >= 1");

  if (narg < nlevels) error->all(FLERR,"Illegal run_style respa command");
  loop = new int[nlevels];
  for (int iarg = 1; iarg < nlevels; iarg++) {
    loop[iarg-1] = atoi(arg[iarg]);
    if (loop[iarg-1] <= 0) error->all(FLERR,"Illegal run_style respa command");
  }
  loop[nlevels-1] = 1;

  // set level at which each force is computed
  // argument settings override defaults

  level_bond = level_angle = level_dihedral = level_improper = -1;
  level_pair = level_kspace = -1;
  level_inner = level_middle = level_outer = -1;

  int iarg = nlevels;
  while (iarg < narg) {
    if (strcmp(arg[iarg],"bond") == 0) {
      if (iarg+2 > narg) error->all(FLERR,"Illegal run_style respa command");
      level_bond = atoi(arg[iarg+1]) - 1;
      iarg += 2;
    } else if (strcmp(arg[iarg],"angle") == 0) {
      if (iarg+2 > narg) error->all(FLERR,"Illegal run_style respa command");
      level_angle = atoi(arg[iarg+1]) - 1;
      iarg += 2;
    } else if (strcmp(arg[iarg],"dihedral") == 0) {
      if (iarg+2 > narg) error->all(FLERR,"Illegal run_style respa command");
      level_dihedral = atoi(arg[iarg+1]) - 1;
      iarg += 2;
    } else if (strcmp(arg[iarg],"improper") == 0) {
      if (iarg+2 > narg) error->all(FLERR,"Illegal run_style respa command");
      level_improper = atoi(arg[iarg+1]) - 1;
      iarg += 2;
    } else if (strcmp(arg[iarg],"pair") == 0) {
      if (iarg+2 > narg) error->all(FLERR,"Illegal run_style respa command");
      level_pair = atoi(arg[iarg+1]) - 1;
      iarg += 2;
    } else if (strcmp(arg[iarg],"inner") == 0) {
      if (iarg+4 > narg) error->all(FLERR,"Illegal run_style respa command");
      level_inner = atoi(arg[iarg+1]) - 1;
      cutoff[0] = atof(arg[iarg+2]);
      cutoff[1] = atof(arg[iarg+3]);
      iarg += 4;
    } else if (strcmp(arg[iarg],"middle") == 0) {
      if (iarg+4 > narg) error->all(FLERR,"Illegal run_style respa command");
      level_middle = atoi(arg[iarg+1]) - 1;
      cutoff[2] = atof(arg[iarg+2]);
      cutoff[3] = atof(arg[iarg+3]);
      iarg += 4;
    } else if (strcmp(arg[iarg],"outer") == 0) {
      if (iarg+2 > narg) error->all(FLERR,"Illegal run_style respa command");
      level_outer = atoi(arg[iarg+1]) - 1;
      iarg += 2;
    } else if (strcmp(arg[iarg],"kspace") == 0) {
      if (iarg+2 > narg) error->all(FLERR,"Illegal run_style respa command");
      level_kspace = atoi(arg[iarg+1]) - 1;
      iarg += 2;
    } else error->all(FLERR,"Illegal run_style respa command");
  }

  // cannot specify both pair and inner/middle/outer

  if (level_pair >= 0 && 
      (level_inner >= 0 || level_middle >= 0 || level_outer >= 0))
    error->all(FLERR,"Cannot set both respa pair and inner/middle/outer");

  // if either inner and outer is specified, then both must be

  if ((level_inner >= 0 && level_outer == -1) || 
      (level_outer >= 0 && level_inner == -1))
    error->all(FLERR,"Must set both respa inner and outer");

  // middle cannot be set without inner/outer

  if (level_middle >= 0 && level_inner == -1)
    error->all(FLERR,"Cannot set respa middle without inner/outer");

  // set defaults if user did not specify level
  // bond to innermost level
  // angle same as bond, dihedral same as angle, improper same as dihedral
  // pair to outermost level if no inner/middle/outer
  // inner/middle/outer have no defaults
  // kspace same as pair or outer

  if (level_bond == -1) level_bond = 0;
  if (level_angle == -1) level_angle = level_bond;
  if (level_dihedral == -1) level_dihedral = level_angle;
  if (level_improper == -1) level_improper = level_dihedral;
  if (level_pair == -1 && level_inner == -1) level_pair = nlevels-1;
  if (level_kspace == -1 && level_pair >= 0) level_kspace = level_pair;
  if (level_kspace == -1 && level_pair == -1) level_kspace = level_outer;

  // print respa levels

  if (comm->me == 0) {
    if (screen) {
      fprintf(screen,"Respa levels:\n");
      for (int i = 0; i < nlevels; i++) {
	fprintf(screen,"  %d =",i);
	if (level_bond == i) fprintf(screen," bond");
	if (level_angle == i) fprintf(screen," angle");
	if (level_dihedral == i) fprintf(screen," dihedral");
	if (level_improper == i) fprintf(screen," improper");
	if (level_pair == i) fprintf(screen," pair");
	if (level_inner == i) fprintf(screen," pair-inner");
	if (level_middle == i) fprintf(screen," pair-middle");
	if (level_outer == i) fprintf(screen," pair-outer");
	if (level_kspace == i) fprintf(screen," kspace");
	fprintf(screen,"\n");
      }
    }
    if (logfile) {
      fprintf(logfile,"Respa levels:\n");
      for (int i = 0; i < nlevels; i++) {
	fprintf(logfile,"  %d =",i);
	if (level_bond == i) fprintf(logfile," bond");
	if (level_angle == i) fprintf(logfile," angle");
	if (level_dihedral == i) fprintf(logfile," dihedral");
	if (level_improper == i) fprintf(logfile," improper");
	if (level_pair == i) fprintf(logfile," pair");
	if (level_inner == i) fprintf(logfile," pair-inner");
	if (level_middle == i) fprintf(logfile," pair-middle");
	if (level_outer == i) fprintf(logfile," pair-outer");
	if (level_kspace == i) fprintf(logfile," kspace");
	fprintf(logfile,"\n");
      }
    }
  }

  // check that levels are in correct order
  
  if (level_angle < level_bond || level_dihedral < level_angle ||
      level_improper < level_dihedral)
    error->all(FLERR,"Invalid order of forces within respa levels");
  if (level_pair >= 0) {
    if (level_pair < level_improper || level_kspace < level_pair)
      error->all(FLERR,"Invalid order of forces within respa levels");
  }
  if (level_pair == -1 && level_middle == -1) {
    if (level_inner < level_improper || level_outer < level_inner ||
	level_kspace != level_outer)
      error->all(FLERR,"Invalid order of forces within respa levels");
  }
  if (level_pair == -1 && level_middle >= 0) {
    if (level_inner < level_improper || level_middle < level_inner ||
	level_outer < level_inner || level_kspace != level_outer)
      error->all(FLERR,"Invalid order of forces within respa levels");
  }

  // warn if any levels are devoid of forces

  int flag = 0;
  for (int i = 0; i < nlevels; i++)
    if (level_bond != i && level_angle != i && level_dihedral != i &&
	level_improper != i && level_pair != i && level_inner != i &&
	level_middle != i && level_outer != i && level_kspace != i) flag = 1;
  if (flag && comm->me == 0) 
    error->warning(FLERR,"One or more respa levels compute no forces");

  // check cutoff consistency if inner/middle/outer are enabled

  if (level_inner >= 0 && cutoff[1] < cutoff[0])
    error->all(FLERR,"Respa inner cutoffs are invalid");
  if (level_middle >= 0 && (cutoff[3] < cutoff[2] || cutoff[2] < cutoff[1]))
    error->all(FLERR,"Respa middle cutoffs are invalid");

  // set outer pair of cutoffs to inner pair if middle is not enabled

  if (level_inner >= 0 && level_middle < 0) {
    cutoff[2] = cutoff[0];
    cutoff[3] = cutoff[1];
  }

  // allocate other needed arrays

  newton = new int[nlevels];
  step = new double[nlevels];
}

/* ---------------------------------------------------------------------- */

Respa::~Respa()
{
  delete [] loop;
  delete [] newton;
  delete [] step;
}

/* ----------------------------------------------------------------------
   initialization before run
------------------------------------------------------------------------- */

void Respa::init()
{
  // warn if no fixes

  if (modify->nfix == 0 && comm->me == 0)
    error->warning(FLERR,"No fixes defined, atoms won't move");

  // create fix needed for storing atom-based respa level forces
  // will delete it at end of run

  char **fixarg = new char*[4];
  fixarg[0] = (char *) "RESPA";
  fixarg[1] = (char *) "all";
  fixarg[2] = (char *) "RESPA";
  fixarg[3] = new char[8];
  sprintf(fixarg[3],"%d",nlevels);
  modify->add_fix(4,fixarg);
  delete [] fixarg[3];
  delete [] fixarg;
  fix_respa = (FixRespa *) modify->fix[modify->nfix-1];

  // insure respa inner/middle/outer is using Pair class that supports it

  if (level_inner >= 0)
    if (force->pair && force->pair->respa_enable == 0)
      error->all(FLERR,"Pair style does not support rRESPA inner/middle/outer");

  // virial_style = 1 (explicit) since never computed implicitly like Verlet

  virial_style = 1;

  // setup lists of computes for global and per-atom PE and pressure

  ev_setup();

  // detect if fix omp is present and will clear force arrays for us
  int ifix = modify->find_fix("package_omp");
  if (ifix >= 0) external_force_clear = 1;

  // set flags for what arrays to clear in force_clear()
  // need to clear additionals arrays if they exist

  torqueflag = 0;
  if (atom->torque_flag) torqueflag = 1;
  erforceflag = 0;
  if (atom->erforce_flag) erforceflag = 1;
  e_flag = 0;
  if (atom->e_flag) e_flag = 1;
  rho_flag = 0;
  if (atom->rho_flag) rho_flag = 1;

  // step[] = timestep for each level

  step[nlevels-1] = update->dt;
  for (int ilevel = nlevels-2; ilevel >= 0; ilevel--) 
    step[ilevel] = step[ilevel+1]/loop[ilevel];

  // set newton flag for each level

  for (int ilevel = 0; ilevel < nlevels; ilevel++) {
    newton[ilevel] = 0;
    if (force->newton_bond) {
      if (level_bond == ilevel || level_angle == ilevel || 
	  level_dihedral == ilevel || level_improper == ilevel)
	newton[ilevel] = 1;
    }
    if (force->newton_pair) {
      if (level_pair == ilevel || level_inner == ilevel || 
	  level_middle == ilevel || level_outer == ilevel)
	newton[ilevel] = 1;
    }
  }

  // orthogonal vs triclinic simulation box

  triclinic = domain->triclinic;
}

/* ----------------------------------------------------------------------
   setup before run
------------------------------------------------------------------------- */

void Respa::setup()
{
  if (comm->me == 0 && screen) fprintf(screen,"Setting up run ...\n");

  update->setupflag = 1;

  // setup domain, communication and neighboring
  // acquire ghosts
  // build neighbor lists

  atom->setup();
  modify->setup_pre_exchange();
  if (triclinic) domain->x2lamda(atom->nlocal);
  domain->pbc();
  domain->reset_box();
  comm->setup();
  if (neighbor->style) neighbor->setup_bins();
  comm->exchange();
  if (atom->sortfreq > 0) atom->sort();
  comm->borders();
  if (triclinic) domain->lamda2x(atom->nlocal+atom->nghost);
  neighbor->build();
  neighbor->ncalls = 0;

  // compute all forces

  ev_set(update->ntimestep);

  for (int ilevel = 0; ilevel < nlevels; ilevel++) {
    force_clear(newton[ilevel]);
    modify->setup_pre_force_respa(vflag,ilevel);
    if (level_bond == ilevel && force->bond)
      force->bond->compute(eflag,vflag);
    if (level_angle == ilevel && force->angle) 
      force->angle->compute(eflag,vflag);
    if (level_dihedral == ilevel && force->dihedral) 
      force->dihedral->compute(eflag,vflag);
    if (level_improper == ilevel && force->improper) 
      force->improper->compute(eflag,vflag);
    if (level_pair == ilevel && force->pair)
      force->pair->compute(eflag,vflag);
    if (level_inner == ilevel && force->pair)
      force->pair->compute_inner();
    if (level_middle == ilevel && force->pair)
      force->pair->compute_middle();
    if (level_outer == ilevel && force->pair)
      force->pair->compute_outer(eflag,vflag);
    if (level_kspace == ilevel && force->kspace) {
      force->kspace->setup();
      force->kspace->compute(eflag,vflag);
    }
    if (newton[ilevel]) comm->reverse_comm();
    copy_f_flevel(ilevel);
  }
  
  modify->setup(vflag);
  sum_flevel_f();
  output->setup(1);
  update->setupflag = 0;
}

/* ----------------------------------------------------------------------
   setup without output
   flag = 0 = just force calculation
   flag = 1 = reneighbor and force calculation
------------------------------------------------------------------------- */

void Respa::setup_minimal(int flag)
{
  update->setupflag = 1;

  // setup domain, communication and neighboring
  // acquire ghosts
  // build neighbor lists

  if (flag) {
    if (triclinic) domain->x2lamda(atom->nlocal);
    domain->pbc();
    domain->reset_box();
    comm->setup();
    if (neighbor->style) neighbor->setup_bins();
    comm->exchange();
    comm->borders();
    if (triclinic) domain->lamda2x(atom->nlocal+atom->nghost);
    neighbor->build();
    neighbor->ncalls = 0;
  }

  // compute all forces

  ev_set(update->ntimestep);

  for (int ilevel = 0; ilevel < nlevels; ilevel++) {
    force_clear(newton[ilevel]);
    modify->setup_pre_force_respa(vflag,ilevel);
    if (level_bond == ilevel && force->bond)
      force->bond->compute(eflag,vflag);
    if (level_angle == ilevel && force->angle) 
      force->angle->compute(eflag,vflag);
    if (level_dihedral == ilevel && force->dihedral) 
      force->dihedral->compute(eflag,vflag);
    if (level_improper == ilevel && force->improper) 
      force->improper->compute(eflag,vflag);
    if (level_pair == ilevel && force->pair)
      force->pair->compute(eflag,vflag);
    if (level_inner == ilevel && force->pair)
      force->pair->compute_inner();
    if (level_middle == ilevel && force->pair)
      force->pair->compute_middle();
    if (level_outer == ilevel && force->pair)
      force->pair->compute_outer(eflag,vflag);
    if (level_kspace == ilevel && force->kspace) {
      force->kspace->setup();
      force->kspace->compute(eflag,vflag);
    }
    if (newton[ilevel]) comm->reverse_comm();
    copy_f_flevel(ilevel);
  }
  
  modify->setup(vflag);
  sum_flevel_f();
  update->setupflag = 0;
}

/* ----------------------------------------------------------------------
   run for N steps
------------------------------------------------------------------------- */

void Respa::run(int n)
{
  bigint ntimestep;

  for (int i = 0; i < n; i++) {

    ntimestep = ++update->ntimestep;
    ev_set(ntimestep);

    recurse(nlevels-1);

    if (modify->n_end_of_step) {
      timer->stamp();
      modify->end_of_step();
      timer->stamp(Timer::MODIFY);
    }

    if (ntimestep == output->next) {
      timer->stamp();
      sum_flevel_f();
      output->write(update->ntimestep);
      timer->stamp(Timer::OUTPUT);
    }
  }
}

/* ----------------------------------------------------------------------
   delete rRESPA fix at end of run, so its atom arrays won't persist
------------------------------------------------------------------------- */

void Respa::cleanup()
{
  modify->post_run();
  modify->delete_fix("RESPA");
}

/* ---------------------------------------------------------------------- */

void Respa::reset_dt()
{
  step[nlevels-1] = update->dt;
  for (int ilevel = nlevels-2; ilevel >= 0; ilevel--) 
    step[ilevel] = step[ilevel+1]/loop[ilevel];
}

/* ---------------------------------------------------------------------- */

void Respa::recurse(int ilevel)
{
  copy_flevel_f(ilevel);

  for (int iloop = 0; iloop < loop[ilevel]; iloop++) {

	timer->stamp();
    modify->initial_integrate_respa(vflag,ilevel,iloop);
    if (modify->n_post_integrate_respa)
      modify->post_integrate_respa(ilevel,iloop);
	timer->stamp(Timer::MODIFY);

    if (ilevel) recurse(ilevel-1);

    // at outermost level, check on rebuilding neighbor list
    // at innermost level, communicate
    // at middle levels, do nothing

    if (ilevel == nlevels-1) {
      int nflag = neighbor->decide();
      if (nflag) {
	if (modify->n_pre_exchange) {
      timer->stamp();
      modify->pre_exchange();
	  timer->stamp(Timer::MODIFY);
    }
	if (triclinic) domain->x2lamda(atom->nlocal);
	domain->pbc();
	if (domain->box_change) {
	  domain->reset_box();
	  comm->setup();
	  if (neighbor->style) neighbor->setup_bins();
	}
	timer->stamp();
	comm->exchange();
	if (atom->sortfreq > 0 && 
	    update->ntimestep >= atom->nextsort) atom->sort();
	comm->borders();
	if (triclinic) domain->lamda2x(atom->nlocal+atom->nghost);
	timer->stamp(Timer::COMM);
	if (modify->n_pre_neighbor) {
      modify->pre_neighbor();
	  timer->stamp(Timer::MODIFY);
    }
	neighbor->build();
	timer->stamp(Timer::NEIGHBOR);
      }

    } else if (ilevel == 0) {
      timer->stamp();
      comm->forward_comm();
      timer->stamp(Timer::COMM);
    }

    force_clear(newton[ilevel]);
    if (modify->n_pre_force_respa) {
	  timer->stamp();
      modify->pre_force_respa(vflag,ilevel,iloop);
	  timer->stamp(Timer::MODIFY);
    }

    timer->stamp();
    if (level_bond == ilevel && force->bond) {
      force->bond->compute(eflag,vflag);
      timer->stamp(Timer::BOND);
    }
    if (level_angle == ilevel && force->angle) {
      force->angle->compute(eflag,vflag);
      timer->stamp(Timer::BOND);
    }
    if (level_dihedral == ilevel && force->dihedral) {
      force->dihedral->compute(eflag,vflag);
      timer->stamp(Timer::BOND);
    }
    if (level_improper == ilevel && force->improper) {
      force->improper->compute(eflag,vflag);
      timer->stamp(Timer::BOND);
    }
    if (level_pair == ilevel && force->pair) {
      force->pair->compute(eflag,vflag);
      timer->stamp(Timer::PAIR);
    }
    if (level_inner == ilevel && force->pair) {
      force->pair->compute_inner();
      timer->stamp(Timer::PAIR);
    }
    if (level_middle == ilevel && force->pair) {
      force->pair->compute_middle();
      timer->stamp(Timer::PAIR);
    }
    if (level_outer == ilevel && force->pair) {
      force->pair->compute_outer(eflag,vflag);
      timer->stamp(Timer::PAIR);
    }
    if (level_kspace == ilevel && force->kspace) {
      force->kspace->compute(eflag,vflag);
      timer->stamp(Timer::KSPACE);
    }

    if (newton[ilevel]) {
      comm->reverse_comm();
      timer->stamp(Timer::COMM);
    }
  
    timer->stamp();
    if (modify->n_post_force_respa)
      modify->post_force_respa(vflag,ilevel,iloop);
    modify->final_integrate_respa(ilevel,iloop);
    timer->stamp(Timer::MODIFY);
  }

  copy_f_flevel(ilevel);
}

/* ----------------------------------------------------------------------
   clear force on own & ghost atoms
------------------------------------------------------------------------- */

void Respa::force_clear(int newtonflag)
{
  if (external_force_clear) return;

  int i;

  if (external_force_clear) return;

  // clear global force array
  // nall includes ghosts only if newton flag is set

  int nall;
  if (newtonflag) nall = atom->nlocal + atom->nghost;
  else nall = atom->nlocal;
<<<<<<< HEAD

  size_t nbytes = sizeof(double) * nall;

=======

  size_t nbytes = sizeof(double) * nall;

>>>>>>> 9c5ad7cf
  memset(&(atom->f[0][0]),0,3*nbytes);
  if (torqueflag)  memset(&(atom->torque[0][0]),0,3*nbytes);
  if (erforceflag) memset(&(atom->erforce[0]),  0,  nbytes);
  if (e_flag)      memset(&(atom->de[0]),       0,  nbytes);
  if (rho_flag)    memset(&(atom->drho[0]),     0,  nbytes);
}

/* ----------------------------------------------------------------------
   copy force components from atom->f to FixRespa->f_level
------------------------------------------------------------------------- */

void Respa::copy_f_flevel(int ilevel)
{
  double ***f_level = fix_respa->f_level;
  double **f = atom->f;
  int n = atom->nlocal;

  for (int i = 0; i < n; i++) {
    f_level[i][ilevel][0] = f[i][0];
    f_level[i][ilevel][1] = f[i][1];
    f_level[i][ilevel][2] = f[i][2];
  }
}

/* ----------------------------------------------------------------------
   copy force components from FixRespa->f_level to atom->f
------------------------------------------------------------------------- */

void Respa::copy_flevel_f(int ilevel)
{
  double ***f_level = fix_respa->f_level;
  double **f = atom->f;
  int n = atom->nlocal;

  for (int i = 0; i < n; i++) {
    f[i][0] = f_level[i][ilevel][0];
    f[i][1] = f_level[i][ilevel][1];
    f[i][2] = f_level[i][ilevel][2];
  }
}

/* ----------------------------------------------------------------------
   sum all force components from FixRespa->f_level to create full atom->f
------------------------------------------------------------------------- */

void Respa::sum_flevel_f()
{
  copy_flevel_f(0);

  double ***f_level = fix_respa->f_level;
  double **f = atom->f;
  int n = atom->nlocal;

  for (int ilevel = 1; ilevel < nlevels; ilevel++) {
    for (int i = 0; i < n; i++) {
      f[i][0] += f_level[i][ilevel][0];
      f[i][1] += f_level[i][ilevel][1];
      f[i][2] += f_level[i][ilevel][2];
    }
  }
}<|MERGE_RESOLUTION|>--- conflicted
+++ resolved
@@ -631,15 +631,9 @@
   int nall;
   if (newtonflag) nall = atom->nlocal + atom->nghost;
   else nall = atom->nlocal;
-<<<<<<< HEAD
 
   size_t nbytes = sizeof(double) * nall;
 
-=======
-
-  size_t nbytes = sizeof(double) * nall;
-
->>>>>>> 9c5ad7cf
   memset(&(atom->f[0][0]),0,3*nbytes);
   if (torqueflag)  memset(&(atom->torque[0][0]),0,3*nbytes);
   if (erforceflag) memset(&(atom->erforce[0]),  0,  nbytes);
