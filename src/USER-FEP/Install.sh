# Install/unInstall package files in LAMMPS
# mode = 0/1/2 for uninstall/install/update

# this is default Install.sh for all packages
# if package has an auxiliary library or a file with a dependency,
# then package dir has its own customized Install.sh

mode=$1

# arg1 = file, arg2 = file it depends on

action () {
  if (test $mode = 0) then
    rm -f ../$1
  elif (! cmp -s $1 ../$1) then
    if (test -z "$2" || test -e ../$2) then
      cp $1 ..
      if (test $mode = 2) then
        echo "  updating src/$1"
      fi
    fi
  elif (test -n "$2") then
    if (test ! -e ../$2) then
      rm -f ../$1
    fi
  fi
}

# all package files with dependencies

action compute_fep.cpp
action compute_fep.h
action fix_adapt_fep.cpp
action fix_adapt_fep.h
action pair_coul_cut_soft.cpp
action pair_coul_cut_soft.h
action pair_coul_long_soft.cpp            pppm.cpp
action pair_coul_long_soft.h              pppm.cpp
action pair_lj_charmm_coul_long_soft.cpp  pppm.cpp
action pair_lj_charmm_coul_long_soft.h    pppm.cpp
action pair_lj_cut_coul_cut_soft.cpp
action pair_lj_cut_coul_cut_soft.h
action pair_lj_cut_coul_long_soft.cpp     pppm.cpp
action pair_lj_cut_coul_long_soft.h       pppm.cpp
action pair_lj_cut_soft.cpp
action pair_lj_cut_soft.h
action pair_lj_cut_tip4p_long_soft.cpp    pppm_tip4p.cpp
action pair_lj_cut_tip4p_long_soft.h      pppm_tip4p.cpp
<<<<<<< HEAD
action pair_morse_soft.cpp                pair_morse.cpp
action pair_morse_soft.h                  pair_morse.cpp
=======
action pair_morse_soft.cpp
action pair_morse_soft.h
>>>>>>> 656f8ed9
action pair_tip4p_long_soft.cpp           pppm_tip4p.cpp
action pair_tip4p_long_soft.h             pppm_tip4p.cpp
<|MERGE_RESOLUTION|>--- conflicted
+++ resolved
@@ -46,12 +46,7 @@
 action pair_lj_cut_soft.h
 action pair_lj_cut_tip4p_long_soft.cpp    pppm_tip4p.cpp
 action pair_lj_cut_tip4p_long_soft.h      pppm_tip4p.cpp
-<<<<<<< HEAD
-action pair_morse_soft.cpp                pair_morse.cpp
-action pair_morse_soft.h                  pair_morse.cpp
-=======
 action pair_morse_soft.cpp
 action pair_morse_soft.h
->>>>>>> 656f8ed9
 action pair_tip4p_long_soft.cpp           pppm_tip4p.cpp
 action pair_tip4p_long_soft.h             pppm_tip4p.cpp
