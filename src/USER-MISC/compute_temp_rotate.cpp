--- conflicted
+++ resolved
@@ -20,7 +20,6 @@
 #include "string.h"
 #include "compute_temp_rotate.h"
 #include "atom.h"
-#include "modify.h"
 #include "update.h"
 #include "force.h"
 #include "group.h"
@@ -78,11 +77,7 @@
 
 void ComputeTempRotate::dof_compute()
 {
-<<<<<<< HEAD
-  fix_dof = modify->adjust_dof_fix(igroup);
-=======
   adjust_dof_fix();
->>>>>>> dddce90b
   double natoms = group->count(igroup);
   dof = domain->dimension * natoms;
   dof -= extra_dof + fix_dof;
