--- conflicted
+++ resolved
@@ -21,10 +21,6 @@
 #include "neigh_list.h" // neighbor list
 #include "update.h" // timestepping information
 #include "pair.h" // pair potentials
-<<<<<<< HEAD
-
-=======
->>>>>>> 3b265525
 #include "MANYBODY/pair_eam.h" // pair potentials
 #include "lattice.h" // lattice parameters
 #include "bond.h" // bond potentials
