--- conflicted
+++ resolved
@@ -61,11 +61,7 @@
        $(OBJ_DIR)/morse.ptx $(OBJ_DIR)/morse_ptx.h \
        $(OBJ_DIR)/charmm_long.ptx $(OBJ_DIR)/charmm_long_ptx.h \
        $(OBJ_DIR)/cg_cmm.ptx $(OBJ_DIR)/cg_cmm_ptx.h \
-<<<<<<< HEAD
-       $(OBJ_DIR)/cg_cmm_long.ptx $(OBJ_DIR)/cg_cmm_long_ptx.h 
-=======
        $(OBJ_DIR)/cg_cmm_long.ptx $(OBJ_DIR)/cg_cmm_long_ptx.h
->>>>>>> d8449c71
 
 all: $(GPU_LIB) $(EXECS)
 
