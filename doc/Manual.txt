<HEAD>
<TITLE>LAMMPS-ICMS Users Manual</TITLE>
<<<<<<< HEAD
<META NAME="docnumber" CONTENT="4 Feb 2014 version">
=======
<META NAME="docnumber" CONTENT="6 Feb 2014 version">
>>>>>>> 96ccc797
<META NAME="author" CONTENT="http://lammps.sandia.gov - Sandia National Laboratories">
<META NAME="copyright" CONTENT="Copyright (2003) Sandia Corporation.  This software and manual is distributed under the GNU General Public License.">
</HEAD>

<BODY>

"LAMMPS WWW Site"_lws - "LAMMPS Documentation"_ld - "LAMMPS Commands"_lc :c

:link(lws,http://lammps.sandia.gov)
:link(ld,Manual.html)
:link(lc,Section_commands.html#comm)

:line

<H1></H1>

LAMMPS-ICMS Documentation :c,h3
<<<<<<< HEAD
4 Feb 2014 version :c,h4
=======
6 Feb 2014 version :c,h4
>>>>>>> 96ccc797

Version info: :h4

The LAMMPS "version" is the date when it was released, such as 1 May
2010. LAMMPS is updated continuously.  Whenever we fix a bug or add a
feature, we release it immediately, and post a notice on "this page of
the WWW site"_bug.  Each dated copy of LAMMPS contains all the
features and bug-fixes up to and including that version date. The
version date is printed to the screen and logfile every time you run
LAMMPS. It is also in the file src/version.h and in the LAMMPS
directory name created when you unpack a tarball, and at the top of
the first page of the manual (this page).

LAMMPS-ICMS is an experimental variant of LAMMPS with additional
features made available for testing before they will be submitted
for inclusion into the official LAMMPS tree. The source code is 
based on the official LAMMPS svn repository mirror at the Institute
for Computational Molecular Science at Temple University and generally
kept up-to-date as much as possible. Sometimes, e.g. when additional
development work is needed to adapt the upstream changes into
LAMMPS-ICMS it can take longer until synchronization; and occasionally,
e.g. in case of the rewrite of the multi-threading support, the
development will be halted except for important bugfixes until
all features of LAMMPS-ICMS fully compatible with the upstream
version or replaced by alternate implementations.

If you browse the HTML doc pages on the LAMMPS WWW site, they always
describe the most current version of upstream LAMMPS, but may be
missing some new features in LAMMPS-ICMS. :ulb,l

If you browse the HTML doc pages included in your tarball, they
describe the version you have, however, not all new features in
LAMMPS-ICMS are documented immediately. :l

The "PDF file"_Manual.pdf on the WWW site or in the tarball is updated
about once per month.  This is because it is large, and we don't want
it to be part of every patch. :l

There is also a "Developer.pdf"_Developer.pdf file in the doc
directory, which describes the internal structure and algorithms of
LAMMPS.  :ule,l

LAMMPS stands for Large-scale Atomic/Molecular Massively Parallel
Simulator.

LAMMPS is a classical molecular dynamics simulation code designed to
run efficiently on parallel computers.  It was developed at Sandia
National Laboratories, a US Department of Energy facility, with
funding from the DOE.  It is an open-source code, distributed freely
under the terms of the GNU Public License (GPL).

The primary developers of LAMMPS are "Steve Plimpton"_sjp, Aidan
Thompson, and Paul Crozier who can be contacted at
sjplimp,athomps,pscrozi at sandia.gov.  The "LAMMPS WWW Site"_lws at
http://lammps.sandia.gov has more information about the code and its
uses.

:link(bug,http://lammps.sandia.gov/bug.html)
:link(sjp,http://www.sandia.gov/~sjplimp)

:line

The LAMMPS documentation is organized into the following sections.  If
you find errors or omissions in this manual or have suggestions for
useful information to add, please send an email to the developers so
we can improve the LAMMPS documentation.

Once you are familiar with LAMMPS, you may want to bookmark "this
page"_Section_commands.html#comm at Section_commands.html#comm since
it gives quick access to documentation for all LAMMPS commands.

"PDF file"_Manual.pdf of the entire manual, generated by
"htmldoc"_http://www.easysw.com/htmldoc

"Introduction"_Section_intro.html :olb,l
  1.1 "What is LAMMPS"_intro_1 :ulb,b
  1.2 "LAMMPS features"_intro_2 :b
  1.3 "LAMMPS non-features"_intro_3 :b
  1.4 "Open source distribution"_intro_4 :b
  1.5 "Acknowledgments and citations"_intro_5 :ule,b
"Getting started"_Section_start.html :l
  2.1 "What's in the LAMMPS distribution"_start_1 :ulb,b
  2.2 "Making LAMMPS"_start_2 :b
  2.3 "Making LAMMPS with optional packages"_start_3 :b
  2.4 "Building LAMMPS via the Make.py script"_start_4 :b
  2.5 "Building LAMMPS as a library"_start_5 :b
  2.6 "Running LAMMPS"_start_6 :b
  2.7 "Command-line options"_start_7 :b
  2.8 "Screen output"_start_8 :b
  2.9 "Tips for users of previous versions"_start_9 :ule,b
"Commands"_Section_commands.html :l
  3.1 "LAMMPS input script"_cmd_1 :ulb,b
  3.2 "Parsing rules"_cmd_2 :b
  3.3 "Input script structure"_cmd_3 :b
  3.4 "Commands listed by category"_cmd_4 :b
  3.5 "Commands listed alphabetically"_cmd_5 :ule,b
"Packages"_Section_packages.html :l
  4.1 "Standard packages"_pkg_1 :ulb,b
  4.2 "User packages"_pkg_2 :ule,b
"Accelerating LAMMPS performance"_Section_accelerate.html :l
  5.1 "Measuring performance"_acc_1 :ulb,b
  5.2 "General strategies"_acc_2 :b
  5.3 "Packages with optimized styles"_acc_3 :b
  5.4 "OPT package"_acc_4 :b
  5.5 "USER-OMP package"_acc_5 :b
  5.6 "GPU package"_acc_6 :b
  5.7 "USER-CUDA package"_acc_7 :b
  5.8 "Comparison of GPU and USER-CUDA packages"_acc_8 :ule,b
"How-to discussions"_Section_howto.html :l
  6.1 "Restarting a simulation"_howto_1 :ulb,b
  6.2 "2d simulations"_howto_2 :b
  6.3 "CHARMM and AMBER force fields"_howto_3 :b
  6.4 "Running multiple simulations from one input script"_howto_4 :b
  6.5 "Multi-replica simulations"_howto_5 :b
  6.6 "Granular models"_howto_6 :b
  6.7 "TIP3P water model"_howto_7 :b
  6.8 "TIP4P water model"_howto_8 :b
  6.9 "SPC water model"_howto_9 :b
  6.10 "Coupling LAMMPS to other codes"_howto_10 :b
  6.11 "Visualizing LAMMPS snapshots"_howto_11 :b
  6.12 "Triclinic (non-orthogonal) simulation boxes"_howto_12 :b
  6.13 "NEMD simulations"_howto_13 :b
  6.14 "Finite-size spherical and aspherical particles"_howto_14 :b
  6.15 "Output from LAMMPS (thermo, dumps, computes, fixes, variables)"_howto_15 :b
  6.16 "Thermostatting, barostatting, and compute temperature"_howto_16 :b
  6.17 "Walls"_howto_17 :b
  6.18 "Elastic constants"_howto_18 :b
  6.19 "Library interface to LAMMPS"_howto_19 :b
  6.20 "Calculating thermal conductivity"_howto_20 :b
  6.21 "Calculating viscosity"_howto_21 :ule,b
"Example problems"_Section_example.html :l
"Performance & scalability"_Section_perf.html :l
"Additional tools"_Section_tools.html :l
"Modifying & extending LAMMPS"_Section_modify.html :l
  10.1 "Atom styles"_mod_1 :ulb,b
  10.2 "Bond, angle, dihedral, improper potentials"_mod_2 :b
  10.3 "Compute styles"_mod_3 :b
  10.4 "Dump styles"_mod_4 :b
  10.5 "Dump custom output options"_mod_5 :b
  10.6 "Fix styles"_mod_6 :b
  10.7 "Input script commands"_mod_7 :b
  10.8 "Kspace computations"_mod_8 :b
  10.9 "Minimization styles"_mod_9 :b
  10.10 "Pairwise potentials"_mod_10 :b
  10.11 "Region styles"_mod_11 :b
  10.12 "Body styles"_mod_12 :b
  10.13 "Thermodynamic output options"_mod_13 :b
  10.14 "Variable options"_mod_14 :b
  10.15 "Submitting new features for inclusion in LAMMPS"_mod_15 :ule,b
"Python interface"_Section_python.html :l
  11.1 "Building LAMMPS as a shared library"_py_1 :ulb,b
  11.2 "Installing the Python wrapper into Python"_py_2 :b
  11.3 "Extending Python with MPI to run in parallel"_py_3 :b
  11.4 "Testing the Python-LAMMPS interface"_py_4 :b
  11.5 "Using LAMMPS from Python"_py_5 :b
  11.6 "Example Python scripts that use LAMMPS"_py_6 :ule,b
"Errors"_Section_errors.html :l
  12.1 "Common problems"_err_1 :ulb,b
  12.2 "Reporting bugs"_err_2 :b
  12.3 "Error & warning messages"_err_3 :ule,b
"Future and history"_Section_history.html :l
  13.1 "Coming attractions"_hist_1 :ulb,b
  13.2 "Past versions"_hist_2 :ule,b
:ole

:link(intro_1,Section_intro.html#intro_1)
:link(intro_2,Section_intro.html#intro_2)
:link(intro_3,Section_intro.html#intro_3)
:link(intro_4,Section_intro.html#intro_4)
:link(intro_5,Section_intro.html#intro_5)

:link(start_1,Section_start.html#start_1)
:link(start_2,Section_start.html#start_2)
:link(start_3,Section_start.html#start_3)
:link(start_4,Section_start.html#start_4)
:link(start_5,Section_start.html#start_5)
:link(start_6,Section_start.html#start_6)
:link(start_7,Section_start.html#start_7)
:link(start_8,Section_start.html#start_8)
:link(start_9,Section_start.html#start_9)

:link(cmd_1,Section_commands.html#cmd_1)
:link(cmd_2,Section_commands.html#cmd_2)
:link(cmd_3,Section_commands.html#cmd_3)
:link(cmd_4,Section_commands.html#cmd_4)
:link(cmd_5,Section_commands.html#cmd_5)

:link(pkg_1,Section_packages.html#pkg_1)
:link(pkg_2,Section_packages.html#pkg_2)

:link(acc_1,Section_accelerate.html#acc_1)
:link(acc_2,Section_accelerate.html#acc_2)
:link(acc_3,Section_accelerate.html#acc_3)
:link(acc_4,Section_accelerate.html#acc_4)
:link(acc_5,Section_accelerate.html#acc_5)
:link(acc_6,Section_accelerate.html#acc_6)
:link(acc_7,Section_accelerate.html#acc_7)
:link(acc_8,Section_accelerate.html#acc_8)

:link(howto_1,Section_howto.html#howto_1)
:link(howto_2,Section_howto.html#howto_2)
:link(howto_3,Section_howto.html#howto_3)
:link(howto_4,Section_howto.html#howto_4)
:link(howto_5,Section_howto.html#howto_5)
:link(howto_6,Section_howto.html#howto_6)
:link(howto_7,Section_howto.html#howto_7)
:link(howto_8,Section_howto.html#howto_8)
:link(howto_9,Section_howto.html#howto_9)
:link(howto_10,Section_howto.html#howto_10)
:link(howto_11,Section_howto.html#howto_11)
:link(howto_12,Section_howto.html#howto_12)
:link(howto_13,Section_howto.html#howto_13)
:link(howto_14,Section_howto.html#howto_14)
:link(howto_15,Section_howto.html#howto_15)
:link(howto_16,Section_howto.html#howto_16)
:link(howto_17,Section_howto.html#howto_17)
:link(howto_18,Section_howto.html#howto_18)
:link(howto_19,Section_howto.html#howto_19)
:link(howto_20,Section_howto.html#howto_20)
:link(howto_21,Section_howto.html#howto_21)

:link(mod_1,Section_modify.html#mod_1)
:link(mod_2,Section_modify.html#mod_2)
:link(mod_3,Section_modify.html#mod_3)
:link(mod_4,Section_modify.html#mod_4)
:link(mod_5,Section_modify.html#mod_5)
:link(mod_6,Section_modify.html#mod_6)
:link(mod_7,Section_modify.html#mod_7)
:link(mod_8,Section_modify.html#mod_8)
:link(mod_9,Section_modify.html#mod_9)
:link(mod_10,Section_modify.html#mod_10)
:link(mod_11,Section_modify.html#mod_11)
:link(mod_12,Section_modify.html#mod_12)
:link(mod_13,Section_modify.html#mod_13)
:link(mod_14,Section_modify.html#mod_14)
:link(mod_15,Section_modify.html#mod_15)

:link(py_1,Section_python.html#py_1)
:link(py_2,Section_python.html#py_2)
:link(py_3,Section_python.html#py_3)
:link(py_4,Section_python.html#py_4)
:link(py_5,Section_python.html#py_5)
:link(py_6,Section_python.html#py_6)

:link(err_1,Section_errors.html#err_1)
:link(err_2,Section_errors.html#err_2)
:link(err_3,Section_errors.html#err_3)

:link(hist_1,Section_history.html#hist_1)
:link(hist_2,Section_history.html#hist_2)

</BODY><|MERGE_RESOLUTION|>--- conflicted
+++ resolved
@@ -1,10 +1,6 @@
 <HEAD>
 <TITLE>LAMMPS-ICMS Users Manual</TITLE>
-<<<<<<< HEAD
-<META NAME="docnumber" CONTENT="4 Feb 2014 version">
-=======
 <META NAME="docnumber" CONTENT="6 Feb 2014 version">
->>>>>>> 96ccc797
 <META NAME="author" CONTENT="http://lammps.sandia.gov - Sandia National Laboratories">
 <META NAME="copyright" CONTENT="Copyright (2003) Sandia Corporation.  This software and manual is distributed under the GNU General Public License.">
 </HEAD>
@@ -22,11 +18,7 @@
 <H1></H1>
 
 LAMMPS-ICMS Documentation :c,h3
-<<<<<<< HEAD
-4 Feb 2014 version :c,h4
-=======
 6 Feb 2014 version :c,h4
->>>>>>> 96ccc797
 
 Version info: :h4
 
