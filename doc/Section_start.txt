"Previous Section"_Section_intro.html - "LAMMPS WWW Site"_lws - "LAMMPS Documentation"_ld - "LAMMPS Commands"_lc - "Next Section"_Section_commands.html :c

:link(lws,http://lammps.sandia.gov)
:link(ld,Manual.html)
:link(lc,Section_commands.html#comm)

:line

2. Getting Started :h3

This section describes how to build and run LAMMPS, for both new and
experienced users.

2.1 "What's in the LAMMPS distribution"_#start_1
2.2 "Making LAMMPS"_#start_2
2.3 "Making LAMMPS with optional packages"_#start_3
2.4 "Building LAMMPS via the Make.py script"_#start_4
2.5 "Building LAMMPS as a library"_#start_5
2.6 "Running LAMMPS"_#start_6
2.7 "Command-line options"_#start_7
2.8 "Screen output"_#start_8
2.9 "Tips for users of previous versions"_#start_9 :all(b)

:line
:line

2.1 What's in the LAMMPS distribution :h4,link(start_1)

When you download LAMMPS you will need to unzip and untar the
downloaded file with the following commands, after placing the file in
an appropriate directory.

gunzip lammps*.tar.gz 
tar xvf lammps*.tar :pre

This will create a LAMMPS directory containing two files and several
sub-directories:
    
README: text file
LICENSE: the GNU General Public License (GPL)
bench: benchmark problems
doc: documentation
examples: simple test problems
potentials: embedded atom method (EAM) potential files
src: source files
tools: pre- and post-processing tools :tb(s=:)

If you download one of the Windows executables from the download page,
then you just get a single file:

lmp_windows.exe :pre

Skip to the "Running LAMMPS"_#start_6 sections for info on how to
launch these executables on a Windows box.

The Windows executables for serial or parallel only include certain
packages and bug-fixes/upgrades listed on "this
page"_http://lammps.sandia.gov/bug.html up to a certain date, as
stated on the download page.  If you want something with more packages
or that is more current, you'll have to download the source tarball
and build it yourself from source code using Microsoft Visual Studio,
as described in the next section.

:line

2.2 Making LAMMPS :h4,link(start_2)

This section has the following sub-sections:

"Read this first"_#start_2_1
"Steps to build a LAMMPS executable"_#start_2_2
"Common errors that can occur when making LAMMPS"_#start_2_3
"Additional build tips"_#start_2_4
"Building for a Mac"_#start_2_5
"Building for Windows"_#start_2_6 :ul

:line

[{Read this first:}] :link(start_2_1)

Building LAMMPS can be non-trivial.  You may need to edit a makefile,
there are compiler options to consider, additional libraries can be
used (MPI, FFT, JPEG, PNG), LAMMPS packages may be included or
excluded, some of these packages use auxiliary libraries which need to
be pre-built, etc.

Please read this section carefully.  If you are not comfortable with
makefiles, or building codes on a Unix platform, or running an MPI job
on your machine, please find a local expert to help you.  Many
compiling, linking, and run problems that users have are often not
LAMMPS issues - they are peculiar to the user's system, compilers,
libraries, etc.  Such questions are better answered by a local expert.

If you have a build problem that you are convinced is a LAMMPS issue
(e.g. the compiler complains about a line of LAMMPS source code), then
please post a question to the "LAMMPS mail
list"_http://lammps.sandia.gov/mail.html.

If you succeed in building LAMMPS on a new kind of machine, for which
there isn't a similar Makefile for in the src/MAKE directory, send it
to the developers and we can include it in the LAMMPS distribution.

:line

[{Steps to build a LAMMPS executable:}] :link(start_2_2)

[Step 0]

The src directory contains the C++ source and header files for LAMMPS.
It also contains a top-level Makefile and a MAKE sub-directory with
low-level Makefile.* files for many machines.  From within the src
directory, type "make" or "gmake".  You should see a list of available
choices.  If one of those is the machine and options you want, you can
type a command like:

make linux
or
gmake mac :pre

Note that on a multi-processor or multi-core platform you can launch a
parallel make, by using the "-j" switch with the make command, which
will build LAMMPS more quickly.

If you get no errors and an executable like lmp_linux or lmp_mac is
produced, you're done; it's your lucky day.

Note that by default only a few of LAMMPS optional packages are
installed.  To build LAMMPS with optional packages, see "this
section"_#start_3 below.

[Step 1]

If Step 0 did not work, you will need to create a low-level Makefile
for your machine, like Makefile.foo.  You should make a copy of an
existing src/MAKE/Makefile.* as a starting point.  The only portions
of the file you need to edit are the first line, the "compiler/linker
settings" section, and the "LAMMPS-specific settings" section.

[Step 2]

Change the first line of src/MAKE/Makefile.foo to list the word "foo"
after the "#", and whatever other options it will set.  This is the
line you will see if you just type "make".

[Step 3]

The "compiler/linker settings" section lists compiler and linker
settings for your C++ compiler, including optimization flags.  You can
use g++, the open-source GNU compiler, which is available on all Unix
systems.  You can also use mpicc which will typically be available if
MPI is installed on your system, though you should check which actual
compiler it wraps.  Vendor compilers often produce faster code.  On
boxes with Intel CPUs, we suggest using the commercial Intel icc
compiler, which can be downloaded from "Intel's compiler site"_intel.

:link(intel,http://www.intel.com/software/products/noncom)

If building a C++ code on your machine requires additional libraries,
then you should list them as part of the LIB variable.

The DEPFLAGS setting is what triggers the C++ compiler to create a
dependency list for a source file.  This speeds re-compilation when
source (*.cpp) or header (*.h) files are edited.  Some compilers do
not support dependency file creation, or may use a different switch
than -D.  GNU g++ works with -D.  If your compiler can't create
dependency files, then you'll need to create a Makefile.foo patterned
after Makefile.storm, which uses different rules that do not involve
dependency files.  Note that when you build LAMMPS for the first time
on a new platform, a long list of *.d files will be printed out
rapidly.  This is not an error; it is the Makefile doing its normal
creation of dependencies.

[Step 4]

The "system-specific settings" section has several parts.  Note that
if you change any -D setting in this section, you should do a full
re-compile, after typing "make clean" (which will describe different
clean options).

The LMP_INC variable is used to include options that turn on ifdefs
within the LAMMPS code.  The options that are currently recogized are:

-DLAMMPS_GZIP
-DLAMMPS_JPEG
-DLAMMPS_PNG
-DLAMMPS_FFMPEG
-DLAMMPS_MEMALIGN
-DLAMMPS_XDR
-DLAMMPS_SMALLBIG
-DLAMMPS_BIGBIG
-DLAMMPS_SMALLSMALL
-DLAMMPS_LONGLONG_TO_LONG
-DPACK_ARRAY
-DPACK_POINTER
-DPACK_MEMCPY :ul

The read_data and dump commands will read/write gzipped files if you
<<<<<<< HEAD
compile with -DLAMMPS_GZIP.  It requires that your machine supports the
"popen" function in the standard runtime library and that a gzip executable
can be found by LAMMPS during a run.
=======
compile with -DLAMMPS_GZIP.  It requires that your machine supports
the "popen" function in the standard runtime library and that a gzip
executable can be found by LAMMPS during a run.
>>>>>>> 661c056c

If you use -DLAMMPS_JPEG, the "dump image"_dump_image.html command
will be able to write out JPEG image files. For JPEG files, you must
also link LAMMPS with a JPEG library, as described below. If you use
-DLAMMPS_PNG, the "dump image"_dump.html command will be able to write
out PNG image files.  For PNG files, you must also link LAMMPS with a
PNG library, as described below.  If neither of those two defines are
used, LAMMPS will only be able to write out uncompressed PPM image
files.

<<<<<<< HEAD
If you use -DLAMMPS_FFMPEG, the "dump movie"_dump.html command will
be available to support on-the-fly generation of rendered movies
the need to store intermediate image files. It requires that your 
=======
If you use -DLAMMPS_FFMPEG, the "dump movie"_dump_image.html command
will be available to support on-the-fly generation of rendered movies
the need to store intermediate image files. It requires that your
>>>>>>> 661c056c
machines supports the "popen" function in the standard runtime library
and that an FFmpeg executable can be found by LAMMPS during the run.

Using -DLAMMPS_MEMALIGN=<bytes> enables the use of the
posix_memalign() call instead of malloc() when large chunks or memory
are allocated by LAMMPS.  This can help to make more efficient use of
vector instructions of modern CPUS, since dynamically allocated memory
has to be aligned on larger than default byte boundaries (e.g. 16
bytes instead of 8 bytes on x86 type platforms) for optimal
performance.

If you use -DLAMMPS_XDR, the build will include XDR compatibility
files for doing particle dumps in XTC format.  This is only necessary
if your platform does have its own XDR files available.  See the
Restrictions section of the "dump"_dump.html command for details.

Use at most one of the -DLAMMPS_SMALLBIG, -DLAMMPS_BIGBIG,
-D-DLAMMPS_SMALLSMALL settings.  The default is -DLAMMPS_SMALLBIG.
These settings refer to use of 4-byte (small) vs 8-byte (big) integers
within LAMMPS, as specified in src/lmptype.h.  The only reason to use
the BIGBIG setting is to enable simulation of huge molecular systems
with more than 2 billion atoms or to allow moving atoms to wrap back
through a periodic box more than 512 times.  The only reason to use
the SMALLSMALL setting is if your machine does not support 64-bit
integers.  See the "Additional build tips"_#start_2_4 section below
for more details.

The -DLAMMPS_LONGLONG_TO_LONG setting may be needed if your system or
MPI version does not recognize "long long" data types.  In this case a
"long" data type is likely already 64-bits, in which case this setting
will convert to that data type.

Using one of the -DPACK_ARRAY, -DPACK_POINTER, and -DPACK_MEMCPY
options can make for faster parallel FFTs (in the PPPM solver) on some
platforms.  The -DPACK_ARRAY setting is the default.  See the
"kspace_style"_kspace_style.html command for info about PPPM.  See
Step 6 below for info about building LAMMPS with an FFT library.

[Step 5]

The 3 MPI variables are used to specify an MPI library to build LAMMPS
with. 

If you want LAMMPS to run in parallel, you must have an MPI library
installed on your platform.  If you use an MPI-wrapped compiler, such
as "mpicc" to build LAMMPS, you should be able to leave these 3
variables blank; the MPI wrapper knows where to find the needed files.
If not, and MPI is installed on your system in the usual place (under
/usr/local), you also may not need to specify these 3 variables.  On
some large parallel machines which use "modules" for their
compile/link environements, you may simply need to include the correct
module in your build environment.  Or the parallel machine may have a
vendor-provided MPI which the compiler has no trouble finding.

Failing this, with these 3 variables you can specify where the mpi.h
file (MPI_INC) and the MPI library file (MPI_PATH) are found and the
name of the library file (MPI_LIB).

If you are installing MPI yourself, we recommend Argonne's MPICH2
or OpenMPI.  MPICH can be downloaded from the "Argonne MPI
site"_http://www.mcs.anl.gov/research/projects/mpich2/.  OpenMPI can
be downloaded from the "OpenMPI site"_http://www.open-mpi.org.
Other MPI packages should also work. If you are running on a big
parallel platform, your system people or the vendor should have
already installed a version of MPI, which is likely to be faster
than a self-installed MPICH or OpenMPI, so find out how to build
and link with it.  If you use MPICH or OpenMPI, you will have to
configure and build it for your platform.  The MPI configure script
should have compiler options to enable you to use the same compiler
you are using for the LAMMPS build, which can avoid problems that can
arise when linking LAMMPS to the MPI library.

If you just want to run LAMMPS on a single processor, you can use the
dummy MPI library provided in src/STUBS, since you don't need a true
MPI library installed on your system.  See the
src/MAKE/Makefile.serial file for how to specify the 3 MPI variables
in this case.  You will also need to build the STUBS library for your
platform before making LAMMPS itself.  To build from the src
directory, type "make stubs", or from the STUBS dir, type "make".
This should create a libmpi_stubs.a file suitable for linking to
LAMMPS.  If the build fails, you will need to edit the STUBS/Makefile
for your platform.

The file STUBS/mpi.c provides a CPU timer function called
MPI_Wtime() that calls gettimeofday() .  If your system doesn't
support gettimeofday() , you'll need to insert code to call another
timer.  Note that the ANSI-standard function clock() rolls over after
an hour or so, and is therefore insufficient for timing long LAMMPS
simulations.

[Step 6]

The 3 FFT variables allow you to specify an FFT library which LAMMPS
uses (for performing 1d FFTs) when running the particle-particle
particle-mesh (PPPM) option for long-range Coulombics via the
"kspace_style"_kspace_style.html command.

LAMMPS supports various open-source or vendor-supplied FFT libraries
for this purpose.  If you leave these 3 variables blank, LAMMPS will
use the open-source "KISS FFT library"_http://kissfft.sf.net, which is
included in the LAMMPS distribution.  This library is portable to all
platforms and for typical LAMMPS simulations is almost as fast as FFTW
or vendor optimized libraries.  If you are not including the KSPACE
package in your build, you can also leave the 3 variables blank.

Otherwise, select which kinds of FFTs to use as part of the FFT_INC
setting by a switch of the form -DFFT_XXX.  Recommended values for XXX
are: MKL, SCSL, FFTW2, and FFTW3.  Legacy options are: INTEL, SGI,
ACML, and T3E.  For backward compatability, using -DFFT_FFTW will use
the FFTW2 library.  Using -DFFT_NONE will use the KISS library
described above.

You may also need to set the FFT_INC, FFT_PATH, and FFT_LIB variables,
so the compiler and linker can find the needed FFT header and library
files.  Note that on some large parallel machines which use "modules"
for their compile/link environements, you may simply need to include
the correct module in your build environment.  Or the parallel machine
may have a vendor-provided FFT library which the compiler has no
trouble finding.

FFTW is a fast, portable library that should also work on any
platform.  You can download it from
"www.fftw.org"_http://www.fftw.org.  Both the legacy version 2.1.X and
the newer 3.X versions are supported as -DFFT_FFTW2 or -DFFT_FFTW3.
Building FFTW for your box should be as simple as ./configure; make.
Note that on some platforms FFTW2 has been pre-installed, and uses
renamed files indicating the precision it was compiled with,
e.g. sfftw.h, or dfftw.h instead of fftw.h.  In this case, you can
specify an additional define variable for FFT_INC called -DFFTW_SIZE,
which will select the correct include file.  In this case, for FFT_LIB
you must also manually specify the correct library, namely -lsfftw or
-ldfftw.

The FFT_INC variable also allows for a -DFFT_SINGLE setting that will
use single-precision FFTs with PPPM, which can speed-up long-range
calulations, particularly in parallel or on GPUs.  Fourier transform
and related PPPM operations are somewhat insensitive to floating point
truncation errors and thus do not always need to be performed in
double precision.  Using the -DFFT_SINGLE setting trades off a little
accuracy for reduced memory use and parallel communication costs for
transposing 3d FFT data.  Note that single precision FFTs have only
been tested with the FFTW3, FFTW2, MKL, and KISS FFT options.

[Step 7]

The 3 JPG variables allow you to specify a JPEG and/or PNG library
which LAMMPS uses when writing out JPEG or PNG files via the "dump
image"_dump_image.html command.  These can be left blank if you do not
use the -DLAMMPS_JPEG or -DLAMMPS_PNG switches discussed above in Step
4, since in that case JPEG/PNG output will be disabled.

A standard JPEG library usually goes by the name libjpeg.a or
libjpeg.so and has an associated header file jpeglib.h.  Whichever
JPEG library you have on your platform, you'll need to set the
appropriate JPG_INC, JPG_PATH, and JPG_LIB variables, so that the
compiler and linker can find it.

A standard PNG library usually goes by the name libpng.a or libpng.so
and has an associated header file png.h.  Whichever PNG library you
have on your platform, you'll need to set the appropriate JPG_INC,
JPG_PATH, and JPG_LIB variables, so that the compiler and linker can
find it.

As before, if these header and library files are in the usual place on
your machine, you may not need to set these variables.

[Step 8]

Note that by default only a few of LAMMPS optional packages are
installed.  To build LAMMPS with optional packages, see "this
section"_#start_3 below, before proceeding to Step 9.

[Step 9]

That's it.  Once you have a correct Makefile.foo, you have installed
the optional LAMMPS packages you want to include in your build, and
you have pre-built any other needed libraries (e.g. MPI, FFT, package
libraries), all you need to do from the src directory is type
something like this:

make foo
or
gmake foo :pre

You should get the executable lmp_foo when the build is complete.

:line

[{Errors that can occur when making LAMMPS:}] :link(start_2_3)

IMPORTANT NOTE: If an error occurs when building LAMMPS, the compiler
or linker will state very explicitly what the problem is.  The error
message should give you a hint as to which of the steps above has
failed, and what you need to do in order to fix it.  Building a code
with a Makefile is a very logical process.  The compiler and linker
need to find the appropriate files and those files need to be
compatible with LAMMPS source files.  When a make fails, there is
usually a very simple reason, which you or a local expert will need to
fix.

Here are two non-obvious errors that can occur:

(1) If the make command breaks immediately with errors that indicate
it can't find files with a "*" in their names, this can be because
your machine's native make doesn't support wildcard expansion in a
makefile.  Try gmake instead of make.  If that doesn't work, try using
a -f switch with your make command to use a pre-generated
Makefile.list which explicitly lists all the needed files, e.g.

make makelist
make -f Makefile.list linux
gmake -f Makefile.list mac :pre

The first "make" command will create a current Makefile.list with all
the file names in your src dir.  The 2nd "make" command (make or
gmake) will use it to build LAMMPS.  Note that you should
include/exclude any desired optional packages before using the "make
makelist" command.

(2) If you get an error that says something like 'identifier "atoll"
is undefined', then your machine does not support "long long"
integers.  Try using the -DLAMMPS_LONGLONG_TO_LONG setting described
above in Step 4.

:line

[{Additional build tips:}] :link(start_2_4)

(1) Building LAMMPS for multiple platforms.

You can make LAMMPS for multiple platforms from the same src
directory.  Each target creates its own object sub-directory called
Obj_target where it stores the system-specific *.o files.

(2) Cleaning up.

Typing "make clean-all" or "make clean-machine" will delete *.o object
files created when LAMMPS is built, for either all builds or for a
particular machine.

(3) Changing the LAMMPS size limits via -DLAMMPS_SMALLBIG or
-DLAMMPS_BIBIG or -DLAMMPS_SMALLSMALL

As explained above, any of these 3 settings can be specified on the
LMP_INC line in your low-level src/MAKE/Makefile.foo.

The default is -DLAMMPS_SMALLBIG which allows for systems with up to
2^63 atoms and timesteps (about 9 billion billion).  The atom limit is
for atomic systems that do not require atom IDs.  For molecular
models, which require atom IDs, the limit is 2^31 atoms (about 2
billion).  With this setting, image flags are stored in 32-bit
integers, which means for 3 dimensions that atoms can only wrap around
a periodic box at most 512 times.  If atoms move through the periodic
box more than this limit, the image flags will "roll over", e.g. from
511 to -512, which can cause diagnostics like the mean-squared
displacement, as calculated by the "compute msd"_compute_msd.html
command, to be faulty.

To allow for larger molecular systems or larger image flags, compile
with -DLAMMPS_BIGBIG.  This enables molecular systems with up to 2^63
atoms (about 9 billion billion).  And image flags will not "roll over"
until they reach 2^20 = 1048576.

IMPORTANT NOTE: As of 6/2012, the BIGBIG setting does not yet enable
molecular systems to grow as large as 2^63.  Only the image flag roll
over is currently affected by this compile option.

If your system does not support 8-byte integers, you will need to
compile with the -DLAMMPS_SMALLSMALL setting.  This will restrict your
total number of atoms (for atomic or molecular models) and timesteps
to 2^31 (about 2 billion).  Image flags will roll over at 2^9 = 512.

Note that in src/lmptype.h there are also settings for the MPI data
types associated with the integers that store atom IDs and total
system sizes.  These need to be consistent with the associated C data
types, or else LAMMPS will generate a run-time error.

In all cases, the size of problem that can be run on a per-processor
basis is limited by 4-byte integer storage to 2^31 atoms per processor
(about 2 billion).  This should not normally be a restriction since
such a problem would have a huge per-processor memory footprint due to
neighbor lists and would run very slowly in terms of CPU
secs/timestep.

:line

[{Building for a Mac:}] :link(start_2_5)

OS X is BSD Unix, so it should just work.  See the
src/MAKE/Makefile.mac file.

:line

[{Building for Windows:}] :link(start_2_6)

The LAMMPS download page has an option to download both a serial and
parallel pre-built Windows exeutable.  See the "Running
LAMMPS"_#start_6 section for instructions for running these
executables on a Windows box.

The pre-built executables are built with a subset of the available
pacakges; see the download page for the list.  If you want
a Windows version with specific packages included and excluded,
you can build it yourself.

One way to do this is install and use cygwin to build LAMMPS with a
standard Linus make, just as you would on any Linux box; see
src/MAKE/Makefile.cygwin.

The other way to do this is using Visual Studio and project files.
See the src/WINDOWS directory and its README.txt file for instructions
on both a basic build and a customized build with pacakges you select.

:line

2.3 Making LAMMPS with optional packages :h4,link(start_3)

This section has the following sub-sections:

"Package basics"_#start_3_1
"Including/excluding packages"_#start_3_2
"Packages that require extra libraries"_#start_3_3
"Additional Makefile settings for extra libraries"_#start_3_4 :ul

:line

[{Package basics:}] :link(start_3_1)

The source code for LAMMPS is structured as a set of core files which
are always included, plus optional packages.  Packages are groups of
files that enable a specific set of features.  For example, force
fields for molecular systems or granular systems are in packages.  You
can see the list of all packages by typing "make package" from within
the src directory of the LAMMPS distribution.

If you use a command in a LAMMPS input script that is specific to a
particular package, you must have built LAMMPS with that package, else
you will get an error that the style is invalid or the command is
unknown.  Every command's doc page specfies if it is part of a
package.  You can also type

lmp_machine -h :pre

to run your executable with the optional "-h command-line
switch"_#start_7 for "help", which will list the styles and commands
known to your executable.

There are two kinds of packages in LAMMPS, standard and user packages.
More information about the contents of standard and user packages is
given in "Section_packages"_Section_packages.html of the manual.  The
difference between standard and user packages is as follows:

Standard packages are supported by the LAMMPS developers and are
written in a syntax and style consistent with the rest of LAMMPS.
This means we will answer questions about them, debug and fix them if
necessary, and keep them compatible with future changes to LAMMPS.

User packages have been contributed by users, and always begin with
the user prefix.  If they are a single command (single file), they are
typically in the user-misc package.  Otherwise, they are a a set of
files grouped together which add a specific functionality to the code.

User packages don't necessarily meet the requirements of the standard
packages.  If you have problems using a feature provided in a user
package, you will likely need to contact the contributor directly to
get help.  Information on how to submit additions you make to LAMMPS
as a user-contributed package is given in "this
section"_Section_modify.html#mod_15 of the documentation.

Some packages (both standard and user) require additional libraries.
See more details below.

:line

[{Including/excluding packages:}] :link(start_3_2)

To use or not use a package you must include or exclude it before
building LAMMPS.  From the src directory, this is typically as simple
as:

make yes-colloid
make g++ :pre

or

make no-manybody
make g++ :pre

IMPORTANT NOTE: You should NOT include/exclude packages and build
LAMMPS in a single make command by using multiple targets, e.g. make
yes-colloid g++.  This is because the make procedure creates a list of
source files that will be out-of-date for the build if the package
configuration changes during the same command.

Some packages have individual files that depend on other packages
being included.  LAMMPS checks for this and does the right thing.
I.e. individual files are only included if their dependencies are
already included.  Likewise, if a package is excluded, other files
dependent on that package are also excluded.

The reason to exclude packages is if you will never run certain kinds
of simulations.  For some packages, this will keep you from having to
build auxiliary libraries (see below), and will also produce a smaller
executable which may run a bit faster.

When you download a LAMMPS tarball, these packages are pre-installed
in the src directory: KSPACE, MANYBODY,MOLECULE.  When you download
LAMMPS source files from the SVN or Git repositories, no packages are
pre-installed.

Packages are included or excluded by typing "make yes-name" or "make
no-name", where "name" is the name of the package in lower-case, e.g.
name = kspace for the KSPACE package or name = user-atc for the
USER-ATC package.  You can also type "make yes-standard", "make
no-standard", "make yes-user", "make no-user", "make yes-all" or "make
no-all" to include/exclude various sets of packages.  Type "make
package" to see the all of the package-related make options.

IMPORTANT NOTE: Inclusion/exclusion of a package works by simply
moving files back and forth between the main src directory and
sub-directories with the package name (e.g. src/KSPACE, src/USER-ATC),
so that the files are seen or not seen when LAMMPS is built.  After
you have included or excluded a package, you must re-build LAMMPS.

Additional package-related make options exist to help manage LAMMPS
files that exist in both the src directory and in package
sub-directories.  You do not normally need to use these commands
unless you are editing LAMMPS files or have downloaded a patch from
the LAMMPS WWW site.

Typing "make package-update" will overwrite src files with files from
the package sub-directories if the package has been included.  It
should be used after a patch is installed, since patches only update
the files in the package sub-directory, but not the src files.  Typing
"make package-overwrite" will overwrite files in the package
sub-directories with src files.

Typing "make package-status" will show which packages are currently
included. Of those that are included, it will list files that are
different in the src directory and package sub-directory.  Typing
"make package-diff" lists all differences between these files.  Again,
type "make package" to see all of the package-related make options.

:line

[{Packages that require extra libraries:}] :link(start_3_3)

A few of the standard and user packages require additional auxiliary
libraries.  They must be compiled first, before LAMMPS is built.  If
you get a LAMMPS build error about a missing library, this is likely
the reason.  See the "Section_packages"_Section_packages.html doc page
for a list of packages that have auxiliary libraries.

Code for some of these auxiliary libraries is included in the LAMMPS
distribution under the lib directory.  Examples are the USER-ATC and
MEAM packages.  Some auxiliary libraries are not included with LAMMPS;
to use the associated package you must download and install the
auxiliary library yourself.  Examples are the KIM and VORONOI and
USER-MOLFILE packages.

For libraries with provided source code, each lib directory has a
README file (e.g. lib/reax/README) with instructions on how to build
that library.  Typically this is done by typing something like:

make -f Makefile.g++ :pre

If one of the provided Makefiles is not
appropriate for your system you will need to edit or add one.
Note that all the Makefiles have a setting for EXTRAMAKE at
the top that names a Makefile.lammps.* file.

If successful, this will produce 2 files in the lib directory:

libpackage.a
Makefile.lammps :pre

The Makefile.lammps file is a copy of the EXTRAMAKE file specified
in the Makefile you used.

You MUST insure that the settings in Makefile.lammps are appropriate
for your system.  If they are not, the LAMMPS build will fail.

As explained in the lib/package/README files, they are used to specify
additional system libraries and their locations so that LAMMPS can
build with the auxiliary library.  For example, if the MEAM or REAX
packages are used, the auxiliary libraries consist of F90 code, build
with a F90 complier.  To link that library with LAMMPS (a C++ code)
via whatever C++ compiler LAMMPS is built with, typically requires
additional Fortran-to-C libraries be included in the link.  Another
example are the BLAS and LAPACK libraries needed to use the USER-ATC
or USER-AWPMD packages.

For libraries without provided source code, see the
src/package/Makefile.lammps file for information on where to find the
library and how to build it.  E.g. the file src/KIM/Makefile.lammps.
This file serves the same purpose as the lib/package/Makefile.lammps
file described above.  It has settings needed when LAMMPS is built to
link with the auxiliary library.  Again, you MUST insure that the
settings in src/package/Makefile.lammps are appropriate for your
system and where you installed the auxiliary library.  If they are
not, the LAMMPS build will fail.

:line

2.4 Building LAMMPS via the Make.py script :h4,link(start_4)

The src directory includes a Make.py script, written
in Python, which can be used to automate various steps
of the build process.

You can run the script from the src directory by typing either:

Make.py
python Make.py :pre

which will give you info about the tool.  For the former to work, you
may need to edit the 1st line of the script to point to your local
Python.  And you may need to insure the script is executable:

chmod +x Make.py :pre

The following options are supported as switches:

-i file1 file2 ...
-p package1 package2 ...
-u package1 package2 ...
-e package1 arg1 arg2 package2 ...
-o dir
-b machine
-s suffix1 suffix2 ...
-l dir
-j N
-h switch1 switch2 ... :ul

Help on any switch can be listed by using -h, e.g.

Make.py -h -i -p :pre

At a hi-level, these are the kinds of package management
and build tasks that can be performed easily, using
the Make.py tool:

install/uninstall packages and build the associated external libs (use -p and -u and -e)
install packages needed for one or more input scripts (use -i and -p)
build LAMMPS, either in the src dir or new dir (use -b)
create a new dir with only the source code needed for one or more input scripts (use -i and -o) :ul

The last bullet can be useful when you wish to build a stripped-down
version of LAMMPS to run a specific script(s).  Or when you wish to
move the minimal amount of files to another platform for a remote
LAMMPS build.

Note that using Make.py is not a substitute for insuring you have a
valid src/MAKE/Makefile.foo for your system, or that external library
Makefiles in any lib/* directories you use are also valid for your
system.  But once you have done that, you can use Make.py to quickly
include/exclude the packages and external libraries needed by your
input scripts.

:line

2.5 Building LAMMPS as a library :h4,link(start_5)

LAMMPS can be built as either a static or shared library, which can
then be called from another application or a scripting language.  See
"this section"_Section_howto.html#howto_10 for more info on coupling
LAMMPS to other codes.  See "this section"_Section_python.html for
more info on wrapping and running LAMMPS from Python.

[Static library:] :h5

To build LAMMPS as a static library (*.a file on Linux), type

make makelib
make -f Makefile.lib foo :pre

where foo is the machine name.  This kind of library is typically used
to statically link a driver application to LAMMPS, so that you can
insure all dependencies are satisfied at compile time.  Note that
inclusion or exclusion of any desired optional packages should be done
before typing "make makelib".  The first "make" command will create a
current Makefile.lib with all the file names in your src dir.  The
second "make" command will use it to build LAMMPS as a static library,
using the ARCHIVE and ARFLAGS settings in src/MAKE/Makefile.foo.  The
build will create the file liblammps_foo.a which another application can
link to.

[Shared library:] :h5

To build LAMMPS as a shared library (*.so file on Linux), which can be
dynamically loaded, e.g. from Python, type

make makeshlib
make -f Makefile.shlib foo :pre

where foo is the machine name.  This kind of library is required when
wrapping LAMMPS with Python; see "Section_python"_Section_python.html
for details.  Again, note that inclusion or exclusion of any desired
optional packages should be done before typing "make makelib".  The
first "make" command will create a current Makefile.shlib with all the
file names in your src dir.  The second "make" command will use it to
build LAMMPS as a shared library, using the SHFLAGS and SHLIBFLAGS
settings in src/MAKE/Makefile.foo.  The build will create the file
liblammps_foo.so which another application can link to dyamically.  It
will also create a soft link liblammps.so, which the Python wrapper uses
by default.

Note that for a shared library to be usable by a calling program, all
the auxiliary libraries it depends on must also exist as shared
libraries.  This will be the case for libraries included with LAMMPS,
such as the dummy MPI library in src/STUBS or any package libraries in
lib/packges, since they are always built as shared libraries with the
-fPIC switch.  However, if a library like MPI or FFTW does not exist
as a shared library, the second make command will generate an error.
This means you will need to install a shared library version of the
package.  The build instructions for the library should tell you how
to do this.

As an example, here is how to build and install the "MPICH
library"_mpich, a popular open-source version of MPI, distributed by
Argonne National Labs, as a shared library in the default
/usr/local/lib location:

:link(mpich,http://www-unix.mcs.anl.gov/mpi)

./configure --enable-shared
make
make install :pre

You may need to use "sudo make install" in place of the last line if
you do not have write privileges for /usr/local/lib.  The end result
should be the file /usr/local/lib/libmpich.so.

[Additional requirement for using a shared library:] :h5

The operating system finds shared libraries to load at run-time using
the environment variable LD_LIBRARY_PATH.  So you may wish to copy the
file src/liblammps.so or src/liblammps_g++.so (for example) to a place
the system can find it by default, such as /usr/local/lib, or you may
wish to add the LAMMPS src directory to LD_LIBRARY_PATH, so that the
current version of the shared library is always available to programs
that use it.

For the csh or tcsh shells, you would add something like this to your
~/.cshrc file:

setenv LD_LIBRARY_PATH ${LD_LIBRARY_PATH}:/home/sjplimp/lammps/src :pre

[Calling the LAMMPS library:] :h5

Either flavor of library (static or shared0 allows one or more LAMMPS
objects to be instantiated from the calling program.

When used from a C++ program, all of LAMMPS is wrapped in a LAMMPS_NS
namespace; you can safely use any of its classes and methods from
within the calling code, as needed.

When used from a C or Fortran program or a scripting language like
Python, the library has a simple function-style interface, provided in
src/library.cpp and src/library.h.

See the sample codes in examples/COUPLE/simple for examples of C++ and
C and Fortran codes that invoke LAMMPS thru its library interface.
There are other examples as well in the COUPLE directory which are
discussed in "Section_howto 10"_Section_howto.html#howto_10 of the
manual.  See "Section_python"_Section_python.html of the manual for a
description of the Python wrapper provided with LAMMPS that operates
through the LAMMPS library interface.

The files src/library.cpp and library.h define the C-style API for
using LAMMPS as a library.  See "Section_howto
19"_Section_howto.html#howto_19 of the manual for a description of the
interface and how to extend it for your needs.

:line

2.6 Running LAMMPS :h4,link(start_6)

By default, LAMMPS runs by reading commands from stdin; e.g. lmp_linux
< in.file.  This means you first create an input script (e.g. in.file)
containing the desired commands.  "This section"_Section_commands.html
describes how input scripts are structured and what commands they
contain.

You can test LAMMPS on any of the sample inputs provided in the
examples or bench directory.  Input scripts are named in.* and sample
outputs are named log.*.name.P where name is a machine and P is the
number of processors it was run on.

Here is how you might run a standard Lennard-Jones benchmark on a
Linux box, using mpirun to launch a parallel job:

cd src
make linux
cp lmp_linux ../bench
cd ../bench
mpirun -np 4 lmp_linux < in.lj :pre

See "this page"_bench for timings for this and the other benchmarks
on various platforms.

:link(bench,http://lammps.sandia.gov/bench.html)

:line

On a Windows box, you can skip making LAMMPS and simply download an
executable, as described above, though the pre-packaged executables
include only certain packages.

To run a LAMMPS executable on a Windows machine, first decide whether
you want to download the non-MPI (serial) or the MPI (parallel)
version of the executable. Download and save the version you have
chosen.

For the non-MPI version, follow these steps:

Get a command prompt by going to Start->Run... , 
then typing "cmd". :ulb,l

Move to the directory where you have saved lmp_win_no-mpi.exe
(e.g. by typing: cd "Documents"). :l

At the command prompt, type "lmp_win_no-mpi -in in.lj", replacing in.lj
with the name of your LAMMPS input script. :l,ule

For the MPI version, which allows you to run LAMMPS under Windows on 
multiple processors, follow these steps:

Download and install 
"MPICH2"_http://www.mcs.anl.gov/research/projects/mpich2/downloads/index.php?s=downloads
for Windows. :ulb,l

You'll need to use the mpiexec.exe and smpd.exe files from the MPICH2 package. Put them in 
same directory (or path) as the LAMMPS Windows executable. :l

Get a command prompt by going to Start->Run... , 
then typing "cmd". :l

Move to the directory where you have saved lmp_win_mpi.exe
(e.g. by typing: cd "Documents"). :l

Then type something like this: "mpiexec -np 4 -localonly lmp_win_mpi -in in.lj", 
replacing in.lj with the name of your LAMMPS input script. :l
Note that you may need to provide smpd with a passphrase --- it doesn't matter what you 
type. :l
In this mode, output may not immediately show up on the screen, so 
if your input script takes a long time to execute, you may need to be 
patient before the output shows up. :l
Alternatively, you can still use this executable to run on a single processor by
typing something like: "lmp_win_mpi -in in.lj". :l,ule

:line

The screen output from LAMMPS is described in the next section.  As it
runs, LAMMPS also writes a log.lammps file with the same information.

Note that this sequence of commands copies the LAMMPS executable
(lmp_linux) to the directory with the input files.  This may not be
necessary, but some versions of MPI reset the working directory to
where the executable is, rather than leave it as the directory where
you launch mpirun from (if you launch lmp_linux on its own and not
under mpirun).  If that happens, LAMMPS will look for additional input
files and write its output files to the executable directory, rather
than your working directory, which is probably not what you want.

If LAMMPS encounters errors in the input script or while running a
simulation it will print an ERROR message and stop or a WARNING
message and continue.  See "Section_errors"_Section_errors.html for a
discussion of the various kinds of errors LAMMPS can or can't detect,
a list of all ERROR and WARNING messages, and what to do about them.

LAMMPS can run a problem on any number of processors, including a
single processor.  In theory you should get identical answers on any
number of processors and on any machine.  In practice, numerical
round-off can cause slight differences and eventual divergence of
molecular dynamics phase space trajectories.

LAMMPS can run as large a problem as will fit in the physical memory
of one or more processors.  If you run out of memory, you must run on
more processors or setup a smaller problem.

:line

2.7 Command-line options :h4,link(start_7)

At run time, LAMMPS recognizes several optional command-line switches
which may be used in any order.  Either the full word or a one-or-two
letter abbreviation can be used:

-c or -cuda
-e or -echo
-i or -in
-h or -help
-l or -log
-nc or -nocite
-p or -partition
-pl or -plog
-ps or -pscreen
-r or -reorder
-sc or -screen
-sf or -suffix
-v or -var :ul

For example, lmp_ibm might be launched as follows:

mpirun -np 16 lmp_ibm -v f tmp.out -l my.log -sc none < in.alloy
mpirun -np 16 lmp_ibm -var f tmp.out -log my.log -screen none < in.alloy :pre

Here are the details on the options:

-cuda on/off :pre

Explicitly enable or disable CUDA support, as provided by the
USER-CUDA package.  If LAMMPS is built with this package, as described
above in "Section 2.3"_#start_3, then by default LAMMPS will run in
CUDA mode.  If this switch is set to "off", then it will not, even if
it was built with the USER-CUDA package, which means you can run
standard LAMMPS or with the GPU package for testing or benchmarking
purposes.  The only reason to set the switch to "on", is to check if
LAMMPS was built with the USER-CUDA package, since an error will be
generated if it was not.

-echo style :pre

Set the style of command echoing.  The style can be {none} or {screen}
or {log} or {both}.  Depending on the style, each command read from
the input script will be echoed to the screen and/or logfile.  This
can be useful to figure out which line of your script is causing an
input error.  The default value is {log}.  The echo style can also be
set by using the "echo"_echo.html command in the input script itself.

-in file :pre

Specify a file to use as an input script.  This is an optional switch
when running LAMMPS in one-partition mode.  If it is not specified,
LAMMPS reads its input script from stdin - e.g. lmp_linux < in.run.
This is a required switch when running LAMMPS in multi-partition mode,
since multiple processors cannot all read from stdin.

-help :pre

Print a list of options compiled into this executable for each LAMMPS
style (atom_style, fix, compute, pair_style, bond_style, etc).  This
can help you know if the command you want to use was included via the
appropriate package.  LAMMPS will print the info and immediately exit
if this switch is used.

-log file :pre

Specify a log file for LAMMPS to write status information to.  In
one-partition mode, if the switch is not used, LAMMPS writes to the
file log.lammps.  If this switch is used, LAMMPS writes to the
specified file.  In multi-partition mode, if the switch is not used, a
log.lammps file is created with hi-level status information.  Each
partition also writes to a log.lammps.N file where N is the partition
ID.  If the switch is specified in multi-partition mode, the hi-level
logfile is named "file" and each partition also logs information to a
file.N.  For both one-partition and multi-partition mode, if the
specified file is "none", then no log files are created.  Using a
"log"_log.html command in the input script will override this setting.
Option -plog will override the name of the partition log files file.N.

-nocite :pre

Disable writing the log.cite file which is normally written to list
references for specific cite-able features used during a LAMMPS run.
See the "citation page"_http://lammps.sandia.gov/cite.html for more
details.

-partition 8x2 4 5 ... :pre

Invoke LAMMPS in multi-partition mode.  When LAMMPS is run on P
processors and this switch is not used, LAMMPS runs in one partition,
i.e. all P processors run a single simulation.  If this switch is
used, the P processors are split into separate partitions and each
partition runs its own simulation.  The arguments to the switch
specify the number of processors in each partition.  Arguments of the
form MxN mean M partitions, each with N processors.  Arguments of the
form N mean a single partition with N processors.  The sum of
processors in all partitions must equal P.  Thus the command
"-partition 8x2 4 5" has 10 partitions and runs on a total of 25
processors.

Running with multiple partitions can e useful for running
"multi-replica simulations"_Section_howto.html#howto_5, where each
replica runs on on one or a few processors.  Note that with MPI
installed on a machine (e.g. your desktop), you can run on more
(virtual) processors than you have physical processors.

To run multiple independent simulatoins from one input script, using
multiple partitions, see "Section_howto 4"_Section_howto.html#howto_4
of the manual.  World- and universe-style "variables"_variable.html
are useful in this context.

-plog file :pre
 
Specify the base name for the partition log files, so partition N
writes log information to file.N. If file is none, then no partition
log files are created.  This overrides the filename specified in the
-log command-line option.  This option is useful when working with
large numbers of partitions, allowing the partition log files to be
suppressed (-plog none) or placed in a sub-directory (-plog
replica_files/log.lammps) If this option is not used the log file for
partition N is log.lammps.N or whatever is specified by the -log
command-line option.

-pscreen file :pre 

Specify the base name for the partition screen file, so partition N
writes screen information to file.N. If file is none, then no
partition screen files are created.  This overrides the filename
specified in the -screen command-line option.  This option is useful
when working with large numbers of partitions, allowing the partition
screen files to be suppressed (-pscreen none) or placed in a
sub-directory (-pscreen replica_files/screen).  If this option is not
used the screen file for partition N is screen.N or whatever is
specified by the -screen command-line option.

-reorder nth N
-reorder custom filename :pre

Reorder the processors in the MPI communicator used to instantiate
LAMMPS, in one of several ways.  The original MPI communicator ranks
all P processors from 0 to P-1.  The mapping of these ranks to
physical processors is done by MPI before LAMMPS begins.  It may be
useful in some cases to alter the rank order.  E.g. to insure that
cores within each node are ranked in a desired order.  Or when using
the "run_style verlet/split"_run_style.html command with 2 partitions
to insure that a specific Kspace processor (in the 2nd partition) is
matched up with a specific set of processors in the 1st partition.
See the "Section_accelerate"_Section_accelerate.html doc pages for
more details.

If the keyword {nth} is used with a setting {N}, then it means every
Nth processor will be moved to the end of the ranking.  This is useful
when using the "run_style verlet/split"_run_style.html command with 2
partitions via the -partition command-line switch.  The first set of
processors will be in the first partition, the 2nd set in the 2nd
partition.  The -reorder command-line switch can alter this so that
the 1st N procs in the 1st partition and one proc in the 2nd partition
will be ordered consecutively, e.g. as the cores on one physical node.
This can boost performance.  For example, if you use "-reorder nth 4"
and "-partition 9 3" and you are running on 12 processors, the
processors will be reordered from

0 1 2 3 4 5 6 7 8 9 10 11 :pre

to

0 1 2 4 5 6 8 9 10 3 7 11 :pre

so that the processors in each partition will be

0 1 2 4 5 6 8 9 10 
3 7 11 :pre

See the "processors" command for how to insure processors from each
partition could then be grouped optimally for quad-core nodes.

If the keyword is {custom}, then a file that specifies a permutation
of the processor ranks is also specified.  The format of the reorder
file is as follows.  Any number of initial blank or comment lines
(starting with a "#" character) can be present.  These should be
followed by P lines of the form:

I J :pre

where P is the number of processors LAMMPS was launched with.  Note
that if running in multi-partition mode (see the -partition switch
above) P is the total number of processors in all partitions.  The I
and J values describe a permutation of the P processors.  Every I and
J should be values from 0 to P-1 inclusive.  In the set of P I values,
every proc ID should appear exactly once.  Ditto for the set of P J
values.  A single I,J pairing means that the physical processor with
rank I in the original MPI communicator will have rank J in the
reordered communicator.

Note that rank ordering can also be specified by many MPI
implementations, either by environment variables that specify how to
order physical processors, or by config files that specify what
physical processors to assign to each MPI rank.  The -reorder switch
simply gives you a portable way to do this without relying on MPI
itself.  See the "processors out"_processors command for how to output
info on the final assignment of physical processors to the LAMMPS
simulation domain.

-screen file :pre

Specify a file for LAMMPS to write its screen information to.  In
one-partition mode, if the switch is not used, LAMMPS writes to the
screen.  If this switch is used, LAMMPS writes to the specified file
instead and you will see no screen output.  In multi-partition mode,
if the switch is not used, hi-level status information is written to
the screen.  Each partition also writes to a screen.N file where N is
the partition ID.  If the switch is specified in multi-partition mode,
the hi-level screen dump is named "file" and each partition also
writes screen information to a file.N.  For both one-partition and
multi-partition mode, if the specified file is "none", then no screen
output is performed. Option -pscreen will override the name of the
partition screen files file.N.

-suffix style :pre

Use variants of various styles if they exist.  The specified style can
be {opt}, {omp}, {gpu}, or {cuda}.  These refer to optional packages that
LAMMPS can be built with, as described above in "Section
2.3"_#start_3.  The "opt" style corrsponds to the OPT package, the
"omp" style to the USER-OMP package, the "gpu" style to the GPU 
package, and the "cuda" style to the USER-CUDA package.

As an example, all of the packages provide a "pair_style
lj/cut"_pair_lj.html variant, with style names lj/cut/opt, lj/cut/omp,
lj/cut/gpu, or lj/cut/cuda.  A variant styles can be specified
explicitly in your input script, e.g. pair_style lj/cut/gpu.  If the
-suffix switch is used, you do not need to modify your input script.
The specified suffix (opt,omp,gpu,cuda) is automatically appended
whenever your input script command creates a new
"atom"_atom_style.html, "pair"_pair_style.html, "fix"_fix.html,
"compute"_compute.html, or "run"_run_style.html style.  If the variant
version does not exist, the standard version is created.

For the GPU package, using this command-line switch also invokes the
default GPU settings, as if the command "package gpu force/neigh 0 0
1" were used at the top of your input script.  These settings can be
changed by using the "package gpu"_package.html command in your script
if desired.

For the OMP package, using this command-line switch also invokes the
default OMP settings, as if the command "package omp *" were used at
the top of your input script.  These settings can be changed by using
the "package omp"_package.html command in your script if desired.

The "suffix"_suffix.html command can also set a suffix and it can also
turn off/on any suffix setting made via the command line.

-var name value1 value2 ... :pre

Specify a variable that will be defined for substitution purposes when
the input script is read.  "Name" is the variable name which can be a
single character (referenced as $x in the input script) or a full
string (referenced as $\{abc\}).  An "index-style
variable"_variable.html will be created and populated with the
subsequent values, e.g. a set of filenames.  Using this command-line
option is equivalent to putting the line "variable name index value1
value2 ..."  at the beginning of the input script.  Defining an index
variable as a command-line argument overrides any setting for the same
index variable in the input script, since index variables cannot be
re-defined.  See the "variable"_variable.html command for more info on
defining index and other kinds of variables and "this
section"_Section_commands.html#cmd_2 for more info on using variables
in input scripts.

NOTE: Currently, the command-line parser looks for arguments that
start with "-" to indicate new switches.  Thus you cannot specify
multiple variable values if any of they start with a "-", e.g. a
negative numeric value.  It is OK if the first value1 starts with a
"-", since it is automatically skipped.

:line

2.8 LAMMPS screen output :h4,link(start_8)

As LAMMPS reads an input script, it prints information to both the
screen and a log file about significant actions it takes to setup a
simulation.  When the simulation is ready to begin, LAMMPS performs
various initializations and prints the amount of memory (in MBytes per
processor) that the simulation requires.  It also prints details of
the initial thermodynamic state of the system.  During the run itself,
thermodynamic information is printed periodically, every few
timesteps.  When the run concludes, LAMMPS prints the final
thermodynamic state and a total run time for the simulation.  It then
appends statistics about the CPU time and storage requirements for the
simulation.  An example set of statistics is shown here:

Loop time of 49.002 on 2 procs for 2004 atoms :pre

Pair   time (%) = 35.0495 (71.5267)
Bond   time (%) = 0.092046 (0.187841)
Kspce  time (%) = 6.42073 (13.103)
Neigh  time (%) = 2.73485 (5.5811)
Comm   time (%) = 1.50291 (3.06703)
Outpt  time (%) = 0.013799 (0.0281601)
Other  time (%) = 2.13669 (4.36041) :pre

Nlocal:    1002 ave, 1015 max, 989 min
Histogram: 1 0 0 0 0 0 0 0 0 1 
Nghost:    8720 ave, 8724 max, 8716 min 
Histogram: 1 0 0 0 0 0 0 0 0 1
Neighs:    354141 ave, 361422 max, 346860 min 
Histogram: 1 0 0 0 0 0 0 0 0 1 :pre

Total # of neighbors = 708282
Ave neighs/atom = 353.434
Ave special neighs/atom = 2.34032
Number of reneighborings = 42
Dangerous reneighborings = 2 :pre

The first section gives the breakdown of the CPU run time (in seconds)
into major categories.  The second section lists the number of owned
atoms (Nlocal), ghost atoms (Nghost), and pair-wise neighbors stored
per processor.  The max and min values give the spread of these values
across processors with a 10-bin histogram showing the distribution.
The total number of histogram counts is equal to the number of
processors.

The last section gives aggregate statistics for pair-wise neighbors
and special neighbors that LAMMPS keeps track of (see the
"special_bonds"_special_bonds.html command).  The number of times
neighbor lists were rebuilt during the run is given as well as the
number of potentially "dangerous" rebuilds.  If atom movement
triggered neighbor list rebuilding (see the
"neigh_modify"_neigh_modify.html command), then dangerous
reneighborings are those that were triggered on the first timestep
atom movement was checked for.  If this count is non-zero you may wish
to reduce the delay factor to insure no force interactions are missed
by atoms moving beyond the neighbor skin distance before a rebuild
takes place.

If an energy minimization was performed via the
"minimize"_minimize.html command, additional information is printed,
e.g.

Minimization stats:
  E initial, next-to-last, final = -0.895962 -2.94193 -2.94342
  Gradient 2-norm init/final= 1920.78 20.9992
  Gradient inf-norm init/final= 304.283 9.61216
  Iterations = 36
  Force evaluations = 177 :pre

The first line lists the initial and final energy, as well as the
energy on the next-to-last iteration.  The next 2 lines give a measure
of the gradient of the energy (force on all atoms).  The 2-norm is the
"length" of this force vector; the inf-norm is the largest component.
The last 2 lines are statistics on how many iterations and
force-evaluations the minimizer required.  Multiple force evaluations
are typically done at each iteration to perform a 1d line minimization
in the search direction.

If a "kspace_style"_kspace_style.html long-range Coulombics solve was
performed during the run (PPPM, Ewald), then additional information is
printed, e.g.

FFT time (% of Kspce) = 0.200313 (8.34477)
FFT Gflps 3d 1d-only = 2.31074 9.19989 :pre

The first line gives the time spent doing 3d FFTs (4 per timestep) and
the fraction it represents of the total KSpace time (listed above).
Each 3d FFT requires computation (3 sets of 1d FFTs) and communication
(transposes).  The total flops performed is 5Nlog_2(N), where N is the
number of points in the 3d grid.  The FFTs are timed with and without
the communication and a Gflop rate is computed.  The 3d rate is with
communication; the 1d rate is without (just the 1d FFTs).  Thus you
can estimate what fraction of your FFT time was spent in
communication, roughly 75% in the example above.

:line

2.9 Tips for users of previous LAMMPS versions :h4,link(start_9)

The current C++ began with a complete rewrite of LAMMPS 2001, which
was written in F90.  Features of earlier versions of LAMMPS are listed
in "Section_history"_Section_history.html.  The F90 and F77 versions
(2001 and 99) are also freely distributed as open-source codes; check
the "LAMMPS WWW Site"_lws for distribution information if you prefer
those versions.  The 99 and 2001 versions are no longer under active
development; they do not have all the features of C++ LAMMPS.

If you are a previous user of LAMMPS 2001, these are the most
significant changes you will notice in C++ LAMMPS:

(1) The names and arguments of many input script commands have
changed.  All commands are now a single word (e.g. read_data instead
of read data).

(2) All the functionality of LAMMPS 2001 is included in C++ LAMMPS,
but you may need to specify the relevant commands in different ways.

(3) The format of the data file can be streamlined for some problems.
See the "read_data"_read_data.html command for details.  The data file
section "Nonbond Coeff" has been renamed to "Pair Coeff" in C++ LAMMPS.

(4) Binary restart files written by LAMMPS 2001 cannot be read by C++
LAMMPS with a "read_restart"_read_restart.html command.  This is
because they were output by F90 which writes in a different binary
format than C or C++ writes or reads.  Use the {restart2data} tool
provided with LAMMPS 2001 to convert the 2001 restart file to a text
data file.  Then edit the data file as necessary before using the C++
LAMMPS "read_data"_read_data.html command to read it in.

(5) There are numerous small numerical changes in C++ LAMMPS that mean
you will not get identical answers when comparing to a 2001 run.
However, your initial thermodynamic energy and MD trajectory should be
close if you have setup the problem for both codes the same.<|MERGE_RESOLUTION|>--- conflicted
+++ resolved
@@ -195,15 +195,9 @@
 -DPACK_MEMCPY :ul
 
 The read_data and dump commands will read/write gzipped files if you
-<<<<<<< HEAD
-compile with -DLAMMPS_GZIP.  It requires that your machine supports the
-"popen" function in the standard runtime library and that a gzip executable
-can be found by LAMMPS during a run.
-=======
 compile with -DLAMMPS_GZIP.  It requires that your machine supports
 the "popen" function in the standard runtime library and that a gzip
 executable can be found by LAMMPS during a run.
->>>>>>> 661c056c
 
 If you use -DLAMMPS_JPEG, the "dump image"_dump_image.html command
 will be able to write out JPEG image files. For JPEG files, you must
@@ -214,15 +208,9 @@
 used, LAMMPS will only be able to write out uncompressed PPM image
 files.
 
-<<<<<<< HEAD
-If you use -DLAMMPS_FFMPEG, the "dump movie"_dump.html command will
-be available to support on-the-fly generation of rendered movies
-the need to store intermediate image files. It requires that your 
-=======
 If you use -DLAMMPS_FFMPEG, the "dump movie"_dump_image.html command
 will be available to support on-the-fly generation of rendered movies
 the need to store intermediate image files. It requires that your
->>>>>>> 661c056c
 machines supports the "popen" function in the standard runtime library
 and that an FFmpeg executable can be found by LAMMPS during the run.
 
