"LAMMPS WWW Site"_lws - "LAMMPS Documentation"_ld - "LAMMPS Commands"_lc :c

:link(lws,http://lammps.sandia.gov)
:link(ld,Manual.html)
:link(lc,Section_commands.html#comm)

:line

pair_style morse command :h3
pair_style morse/gpu command :h3
pair_style morse/omp command :h3
pair_style morse/opt command :h3
pair_style morse/smooth/linear command :h3
pair_style morse/smooth/linear/omp command :h3
pair_style morse/soft command :h3

[Syntax:]

pair_style style args :pre

style = {morse} or {morse/smooth/linear} or {morse/soft}
args = list of arguments for a particular style :ul
 {morse} args = cutoff
   cutoff = global cutoff for Morse interactions (distance units)
 {morse/smooth/linear} args = cutoff
   cutoff = global cutoff for Morse interactions (distance units)
 {morse/soft} args = n lf cutoff
   n = soft-core parameter
   lf      = transformation range is lf < lambda < 1
   cutoff  = global cutoff for Morse interactions (distance units)
:pre

[Examples:]

pair_style morse 2.5
pair_style morse/smooth/linear 2.5
pair_coeff * * 100.0 2.0 1.5
pair_coeff 1 1 100.0 2.0 1.5 3.0

pair_style morse/soft 4 0.9 10.0
pair_coeff * * 100.0 2.0 1.5 1.0
pair_coeff 1 1 100.0 2.0 1.5 1.0 3.0 :pre

[Description:]

Style {morse} computes pairwise interactions with the formula

:c,image(Eqs/pair_morse.jpg)

Rc is the cutoff.

The following coefficients must be defined for each pair of atoms
types via the "pair_coeff"_pair_coeff.html command as in the examples
above, or in the data file or restart files read by the
"read_data"_read_data.html or "read_restart"_read_restart.html
commands:

D0 (energy units)
alpha (1/distance units)
r0 (distance units)
cutoff (distance units) :ul

The last coefficient is optional.  If not specified, the global morse
cutoff is used.

:line

The {morse/smooth/linear} variant is similar to the lj/smooth/linear
variant in that it adds to the potential a shift and a linear term
so that both, potential energy and force, go to zero at the cut-off:

:c,image(Eqs/pair_morse_smooth_linear.jpg)

The syntax of the pair_style and pair_coeff commands are the same for
the {morse} and {morse/smooth/linear} styles.

:line

<<<<<<< HEAD
The {morse/soft} variant is similar to the {lj/cut/soft} pair style
in that it modifies the potential at short range to have a soft core.
This helps to avoid singularities during free energy calculation in
which sites are created or anihilated. The formula differs from that
of {lj/cut/soft}, and is instead given by:

:c,image(Eqs/pair_morse_soft.jpg)

The {morse/soft} style requires the following pair coefficients:

D0 (energy units)
alpha (1/distance units)
r0 (distance units)
lamda (unitless, between 0.0 and 1.0)
cutoff (distance units) :ul

The last coefficient is optional.  If not specified, the global morse
cutoff is used.

:line

Styles with a {cuda}, {gpu}, {intel}, {kk}, {omp}, or {opt} suffix are
=======
Styles with a {gpu}, {intel}, {kk}, {omp}, or {opt} suffix are
>>>>>>> 08c8d65f
functionally the same as the corresponding style without the suffix.
They have been optimized to run faster, depending on your available
hardware, as discussed in "Section_accelerate"_Section_accelerate.html
of the manual.  The accelerated styles take the same arguments and
should produce the same results, except for round-off and precision
issues.

These accelerated styles are part of the GPU, USER-INTEL, KOKKOS,
USER-OMP and OPT packages, respectively.  They are only enabled if
LAMMPS was built with those packages.  See the "Making
LAMMPS"_Section_start.html#start_3 section for more info.

You can specify the accelerated styles explicitly in your input script
by including their suffix, or you can use the "-suffix command-line
switch"_Section_start.html#start_7 when you invoke LAMMPS, or you can
use the "suffix"_suffix.html command in your input script.

See "Section_accelerate"_Section_accelerate.html of the manual for
more instructions on how to use the accelerated styles effectively.

:line

[Mixing, shift, table, tail correction, restart, rRESPA info]:

None of these pair styles support mixing.  Thus, coefficients for all
I,J pairs must be specified explicitly.

All of these pair styles support the "pair_modify"_pair_modify.html
shift option for the energy of the pair interaction.

The "pair_modify"_pair_modify.html table options is not relevant for
the Morse pair styles.

None of these pair styles support the "pair_modify"_pair_modify.html
tail option for adding long-range tail corrections to energy and
pressure.

All of these pair styles write their information to "binary restart
files"_restart.html, so pair_style and pair_coeff commands do not need
to be specified in an input script that reads a restart file.

These pair styles can only be used via the {pair} keyword of the
"run_style respa"_run_style.html command.  They do not support the
{inner}, {middle}, {outer} keywords.

:line

[Restrictions:] 

The {morse/smooth/linear} pair style is only enabled if LAMMPS was
built with the USER-MISC package.  See the "Making
LAMMPS"_Section_start.html#start_3 section for more info.

The {morse/soft} pair style is only enabled if LAMMPS was
built with the USER-FEP package.  See the "Making
LAMMPS"_Section_start.html#start_3 section for more info.

[Related commands:]

"pair_coeff"_pair_coeff.html

[Default:] none<|MERGE_RESOLUTION|>--- conflicted
+++ resolved
@@ -76,7 +76,6 @@
 
 :line
 
-<<<<<<< HEAD
 The {morse/soft} variant is similar to the {lj/cut/soft} pair style
 in that it modifies the potential at short range to have a soft core.
 This helps to avoid singularities during free energy calculation in
@@ -98,10 +97,7 @@
 
 :line
 
-Styles with a {cuda}, {gpu}, {intel}, {kk}, {omp}, or {opt} suffix are
-=======
 Styles with a {gpu}, {intel}, {kk}, {omp}, or {opt} suffix are
->>>>>>> 08c8d65f
 functionally the same as the corresponding style without the suffix.
 They have been optimized to run faster, depending on your available
 hardware, as discussed in "Section_accelerate"_Section_accelerate.html
