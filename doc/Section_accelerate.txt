"Previous Section"_Section_packages.html - "LAMMPS WWW Site"_lws -
"LAMMPS Documentation"_ld - "LAMMPS Commands"_lc - "Next
Section"_Section_howto.html :c

:link(lws,http://lammps.sandia.gov)
:link(ld,Manual.html)
:link(lc,Section_commands.html#comm)

:line

5. Accelerating LAMMPS performance :h3

This section describes various methods for improving LAMMPS
performance for different classes of problems running on different
kinds of machines.

5.1 "Measuring performance"_#acc_1
5.2 "General strategies"_#acc_2
5.3 "Packages with optimized styles"_#acc_3
5.4 "OPT package"_#acc_4
5.5 "USER-OMP package"_#acc_5
5.6 "GPU package"_#acc_6
5.7 "USER-CUDA package"_#acc_7
5.8 "KOKKOS package"_#acc_8
5.9 "USER-INTEL package"_#acc_9
5.10 "Comparison of USER-CUDA, GPU, and KOKKOS packages"_#acc_10 :all(b)

:line
:line

5.1 Measuring performance :h4,link(acc_1)

Before trying to make your simulation run faster, you should
understand how it currently performs and where the bottlenecks are.

The best way to do this is run the your system (actual number of
atoms) for a modest number of timesteps (say 100, or a few 100 at
most) on several different processor counts, including a single
processor if possible.  Do this for an equilibrium version of your
system, so that the 100-step timings are representative of a much
longer run.  There is typically no need to run for 1000s or timesteps
to get accurate timings; you can simply extrapolate from short runs.

For the set of runs, look at the timing data printed to the screen and
log file at the end of each LAMMPS run.  "This
section"_Section_start.html#start_8 of the manual has an overview.

Running on one (or a few processors) should give a good estimate of
the serial performance and what portions of the timestep are taking
the most time.  Running the same problem on a few different processor
counts should give an estimate of parallel scalability.  I.e. if the
simulation runs 16x faster on 16 processors, its 100% parallel
efficient; if it runs 8x faster on 16 processors, it's 50% efficient.

The most important data to look at in the timing info is the timing
breakdown and relative percentages.  For example, trying different
options for speeding up the long-range solvers will have little impact
if they only consume 10% of the run time.  If the pairwise time is
dominating, you may want to look at GPU or OMP versions of the pair
style, as discussed below.  Comparing how the percentages change as
you increase the processor count gives you a sense of how different
operations within the timestep are scaling.  Note that if you are
running with a Kspace solver, there is additional output on the
breakdown of the Kspace time.  For PPPM, this includes the fraction
spent on FFTs, which can be communication intensive.

Another important detail in the timing info are the histograms of
atoms counts and neighbor counts.  If these vary widely across
processors, you have a load-imbalance issue.  This often results in
inaccurate relative timing data, because processors have to wait when
communication occurs for other processors to catch up.  Thus the
reported times for "Communication" or "Other" may be higher than they
really are, due to load-imbalance.  If this is an issue, you can
uncomment the MPI_Barrier() lines in src/timer.cpp, and recompile
LAMMPS, to obtain synchronized timings.

:line

5.2 General strategies :h4,link(acc_2)

NOTE: this section is still a work in progress

Here is a list of general ideas for improving simulation performance.
Most of them are only applicable to certain models and certain
bottlenecks in the current performance, so let the timing data you
generate be your guide.  It is hard, if not impossible, to predict how
much difference these options will make, since it is a function of
problem size, number of processors used, and your machine.  There is
no substitute for identifying performance bottlenecks, and trying out
various options.

rRESPA
2-FFT PPPM
Staggered PPPM
single vs double PPPM
partial charge PPPM
verlet/split
processor mapping via processors numa command
load-balancing: balance and fix balance
processor command for layout
OMP when lots of cores :ul

2-FFT PPPM, also called {analytic differentiation} or {ad} PPPM, uses
2 FFTs instead of the 4 FFTs used by the default {ik differentiation}
PPPM. However, 2-FFT PPPM also requires a slightly larger mesh size to
achieve the same accuracy as 4-FFT PPPM. For problems where the FFT
cost is the performance bottleneck (typically large problems running
on many processors), 2-FFT PPPM may be faster than 4-FFT PPPM.
  
Staggered PPPM performs calculations using two different meshes, one
shifted slightly with respect to the other.  This can reduce force
aliasing errors and increase the accuracy of the method, but also
doubles the amount of work required. For high relative accuracy, using
staggered PPPM allows one to half the mesh size in each dimension as
compared to regular PPPM, which can give around a 4x speedup in the
kspace time. However, for low relative accuracy, using staggered PPPM
gives little benefit and can be up to 2x slower in the kspace
time. For example, the rhodopsin benchmark was run on a single
processor, and results for kspace time vs. relative accuracy for the
different methods are shown in the figure below.  For this system,
staggered PPPM (using ik differentiation) becomes useful when using a
relative accuracy of slightly greater than 1e-5 and above.

:c,image(JPG/rhodo_staggered.jpg)

IMPORTANT NOTE: Using staggered PPPM may not give the same increase in
accuracy of energy and pressure as it does in forces, so some caution
must be used if energy and/or pressure are quantities of interest,
such as when using a barostat.

:line

5.3 Packages with optimized styles :h4,link(acc_3)

Accelerated versions of various "pair_style"_pair_style.html,
"fixes"_fix.html, "computes"_compute.html, and other commands have
been added to LAMMPS, which will typically run faster than the
standard non-accelerated versions, if you have the appropriate
hardware on your system.

All of these commands are in "packages"_Section_packages.html.
Currently, there are 6 such packages in LAMMPS:

USER-CUDA: for NVIDIA GPUs
GPU: for NVIDIA GPUs as well as OpenCL support
USER-INTEL: for Intel CPUs and Intel Xeon Phi
KOKKOS: for GPUs, Intel Xeon Phi, and OpenMP threading
USER-OMP: for OpenMP threading
OPT: generic CPU optimizations :ul

The accelerated styles have the same name as the standard styles,
except that a suffix is appended.  Otherwise, the syntax for the
command is identical, their functionality is the same, and the
numerical results it produces should also be identical, except for
precision and round-off issues.

For example, all of these styles are variants of the basic
Lennard-Jones pair style "pair_style lj/cut"_pair_lj.html:

"pair_style lj/cut/cuda"_pair_lj.html
"pair_style lj/cut/gpu"_pair_lj.html
"pair_style lj/cut/intel"_pair_lj.html
"pair_style lj/cut/kk"_pair_lj.html
"pair_style lj/cut/omp"_pair_lj.html
"pair_style lj/cut/opt"_pair_lj.html :ul

Assuming you have built LAMMPS with the appropriate package, these
styles can be invoked by specifying them explicitly in your input
script.  Or you can use the "-suffix command-line
switch"_Section_start.html#start_7 to invoke the accelerated versions
automatically, without changing your input script.  The
"suffix"_suffix.html command allows you to set a suffix explicitly and
to turn off and back on the comand-line switch setting, both from
within your input script.

To see what styles are currently available in each of the accelerated
packages, see "Section_commands 5"_Section_commands.html#cmd_5 of the
manual.  The doc page for each indvidual style (e.g. "pair
lj/cut"_pair_lj.html or "fix nve"_fix_nve.html) also lists any
accelerated variants available for that style.

Here is a brief summary of what the various packages provide.  Details
are in individual sections below.

Styles with a "cuda" or "gpu" suffix are part of the USER-CUDA or GPU
packages, and can be run on NVIDIA GPUs associated with your CPUs.
The speed-up on a GPU depends on a variety of factors, as discussed
below.

Styles with an "intel" suffix are part of the USER-INTEL
package. These styles support vectorized single and mixed precision
calculations, in addition to full double precision.  In extreme cases,
this can provide speedups over 3.5x on CPUs.  The package also
supports acceleration with offload to Intel(R) Xeon Phi(TM)
coprocessors.  This can result in additional speedup over 2x depending
on the hardware configuration.

Styles with a "kk" suffix are part of the KOKKOS package, and can be
run using OpenMP, on an NVIDIA GPU, or on an Intel(R) Xeon Phi(TM).
The speed-up depends on a variety of factors, as discussed below.

Styles with an "omp" suffix are part of the USER-OMP package and allow
a pair-style to be run in multi-threaded mode using OpenMP.  This can
be useful on nodes with high-core counts when using less MPI processes
than cores is advantageous, e.g. when running with PPPM so that FFTs
are run on fewer MPI processors or when the many MPI tasks would
overload the available bandwidth for communication.

Styles with an "opt" suffix are part of the OPT package and typically
speed-up the pairwise calculations of your simulation by 5-25% on a
CPU.

The following sections explain:

what hardware and software the accelerated package requires
how to build LAMMPS with the accelerated package
how to run an input script with the accelerated package
speed-ups to expect
guidelines for best performance
restrictions :ul

The final section compares and contrasts the GPU, USER-CUDA, and
KOKKOS packages, since they all allow for use of NVIDIA GPUs.

:line

5.4 OPT package :h4,link(acc_4)

The OPT package was developed by James Fischer (High Performance
Technologies), David Richie, and Vincent Natoli (Stone Ridge
Technologies).  It contains a handful of pair styles whose compute()
methods were rewritten in C++ templated form to reduce the overhead
due to if tests and other conditional code.

[Required hardware/software:]

None.

[Building LAMMPS with the OPT package:]

Include the package and build LAMMPS.

make yes-opt
make machine :pre

No additional compile/link flags are needed in your lo-level
src/MAKE/Makefile.machine.

[Running with the OPT package;]

You can explicitly add an "opt" suffix to the
"pair_style"_pair_style.html command in your input script:

pair_style lj/cut/opt 2.5 :pre

Or you can run with the -sf "command-line
switch"_Section_start.html#start_7, which will automatically append
"opt" to styles that support it.

lmp_machine -sf opt -in in.script
mpirun -np 4 lmp_machine -sf opt -in in.script :pre

[Speed-ups to expect:]

You should see a reduction in the "Pair time" value printed at the end
of a run.  On most machines for reasonable problem sizes, it will be a
5 to 20% savings.

[Guidelines for best performance;]

None.  Just try out an OPT pair style to see how it performs.

[Restrictions:]

None.

:line

5.5 USER-OMP package :h4,link(acc_5)

The USER-OMP package was developed by Axel Kohlmeyer at Temple
University.  It provides multi-threaded versions of most pair styles,
nearly all bonded styles (bond, angle, dihedral, improper), several
Kspace styles, and a few fix styles.  The package currently
uses the OpenMP interface for multi-threading.

[Required hardware/software:]

Your compiler must support the OpenMP interface.  You should have one
or more multi-core CPUs so that multiple threads can be launched by an
MPI task running on a CPU.

[Building LAMMPS with the USER-OMP package:]

Include the package and build LAMMPS.  

make yes-user-omp
make machine :pre

Your lo-level src/MAKE/Makefile.machine needs a flag for OpenMP
support in both the CCFLAGS and LINKFLAGS variables.  For GNU and
Intel compilers, this flag is {-fopenmp}.  Without this flag the
USER-OMP styles will still be compiled and work, but will not support
multi-threading.

[Running with the USER-OMP package;]

You can explicitly add an "omp" suffix to any supported style in your
input script:

pair_style lj/cut/omp 2.5
fix nve/omp :pre

Or you can run with the -sf "command-line
switch"_Section_start.html#start_7, which will automatically append
"opt" to styles that support it.

lmp_machine -sf omp < in.script
mpirun -np 4 lmp_machine -sf omp < in.script :pre

You must also specify how many threads to use per MPI task.  There are
several ways to do this.  Note that the default value for this setting
in the OpenMP environment is 1 thread/task, which may give poor
performance.  Also note that the product of MPI tasks * threads/task
should not exceed the physical number of cores, otherwise performance
will suffer.

a) You can set an environment variable, either in your shell
or its start-up script:

setenv OMP_NUM_THREADS 4 (for csh or tcsh)
NOTE: setenv OMP_NUM_THREADS 4 (for bash) :pre

This value will apply to all subsequent runs you perform.

b) You can set the same environment variable when you launch LAMMPS:

env OMP_NUM_THREADS=4 lmp_machine -sf omp -in in.script
env OMP_NUM_THREADS=2 mpirun -np 2 lmp_machine -sf omp -in in.script
mpirun -x OMP_NUM_THREADS=2 -np 2 lmp_machine -sf omp -in in.script
NOTE: which mpirun is for OpenMPI or MPICH? :pre

All three examples use a total of 4 CPU cores.

<<<<<<< HEAD
Only a few of the pair styles in the USER-OMP package support the "inner",
"middle", "outer" options for r-RESPA integration, even if the regular
version does. For those only the "pair" option is supported.

When using styles from the GPU package, they can only be used on the
outermost RESPA level.
=======
Different MPI implementations have differnet ways of passing the
OMP_NUM_THREADS environment variable to all MPI processes.  The first
variant above is for MPICH, the second is for OpenMPI.  Check the
documentation of your MPI installation for additional details.

c) Use the "package omp"_package.html command near the top of your
script:

package omp 4 :pre

[Speed-ups to expect:]
>>>>>>> e800337c

Depending on which styles are accelerated, you should look for a
reduction in the "Pair time", "Bond time", "KSpace time", and "Loop
time" values printed at the end of a run.  

You may see a small performance advantage (5 to 20%) when running a
USER-OMP style (in serial or parallel) with a single thread/MPI task,
versus running standard LAMMPS with its un-accelerated styles (in
serial or all-MPI parallelization with 1 task/core).  This is because
many of the USER-OMP styles contain similar optimizations to those
used in the OPT package, as described above.

With multiple threads/task, the optimal choice of MPI tasks/node and
OpenMP threads/task can vary a lot and should always be tested via
benchmark runs for a specific simulation running on a specific
machine, paying attention to guidelines discussed in the next
sub-section.

A description of the multi-threading strategy used in the UESR-OMP
package and some performance examples are "presented
here"_http://sites.google.com/site/akohlmey/software/lammps-icms/lammps-icms-tms2011-talk.pdf?attredirects=0&d=1

[Guidelines for best performance;]

For many problems on current generation CPUs, running the USER-OMP
package with a single thread/task is faster than running with multiple
threads/task.  This is because the MPI parallelization in LAMMPS is
often more efficient than multi-threading as implemented in the
USER-OMP package.  The parallel efficiency (in a threaded sense) also
varies for different USER-OMP styles.

Using multiple threads/task can be more effective under the following
circumstances:

Individual compute nodes have a significant number of CPU cores but
the CPU itself has limited memory bandwidth, e.g. for Intel Xeon 53xx
(Clovertown) and 54xx (Harpertown) quad core processors. Running one
MPI task per CPU core will result in significant performance
degradation, so that running with 4 or even only 2 MPI tasks per node
is faster.  Running in hybrid MPI+OpenMP mode will reduce the
inter-node communication bandwidth contention in the same way, but
offers an additional speedup by utilizing the otherwise idle CPU
cores. :ulb,l

The interconnect used for MPI communication does not provide
sufficient bandwidth for a large number of MPI tasks per node.  For
example, this applies to running over gigabit ethernet or on Cray XT4
or XT5 series supercomputers.  As in the aforementioned case, this
effect worsens when using an increasing number of nodes. :l

The system has a spatially inhomogeneous particle density which does
not map well to the "domain decomposition scheme"_processors.html or
"load-balancing"_balance.html options that LAMMPS provides.  This is
because multi-threading achives parallelism over the number of
particles, not via their distribution in space. :l

A machine is being used in "capability mode", i.e. near the point
where MPI parallelism is maxed out.  For example, this can happen when
using the "PPPM solver"_kspace_style.html for long-range
electrostatics on large numbers of nodes.  The scaling of the "kspace
style"_kspace_style.html can become the the performance-limiting
factor.  Using multi-threading allows less MPI tasks to be invoked and
can speed-up the long-range solver, while increasing overall
performance by parallelizing the pairwise and bonded calculations via
OpenMP.  Likewise additional speedup can be sometimes be achived by
increasing the length of the Coulombic cutoff and thus reducing the
work done by the long-range solver. :l,ule

Other performance tips are as follows:

The best parallel efficiency from {omp} styles is typically achieved
when there is at least one MPI task per physical processor,
i.e. socket or die. :ulb,l

Using OpenMP threading (as opposed to all-MPI parallelism) on
hyper-threading enabled cores is usually counter-productive (e.g. on
IBM BG/Q), as the cost in additional memory bandwidth requirements is
not offset by the gain in CPU utilization through
hyper-threading. :l,ule

[Restrictions:]

None of the pair styles in the USER-OMP package support the "inner",
"middle", "outer" options for "rRESPA integration"_run_style.html.
Only the rRESPA "pair" option is supported.

:line

5.6 GPU package :h4,link(acc_6)

[Required hardware/software:]
[Building LAMMPS with the OPT package:]
[Running with the OPT package;]
[Guidelines for best performance;]
[Speed-ups to expect:]

The GPU package was developed by Mike Brown at ORNL and his
collaborators.  It provides GPU versions of several pair styles,
including the 3-body Stillinger-Weber pair style, and for long-range
Coulombics via the PPPM command.  It has the following features:

The package is designed to exploit common GPU hardware configurations
where one or more GPUs are coupled with many cores of a multi-core
CPUs, e.g. within a node of a parallel machine. :ulb,l

Atom-based data (e.g. coordinates, forces) moves back-and-forth
between the CPU(s) and GPU every timestep. :l

Neighbor lists can be constructed on the CPU or on the GPU :l

The charge assignement and force interpolation portions of PPPM can be
run on the GPU.  The FFT portion, which requires MPI communication
between processors, runs on the CPU. :l

Asynchronous force computations can be performed simultaneously on the
CPU(s) and GPU. :l

It allows for GPU computations to be performed in single or double
precision, or in mixed-mode precision. where pairwise forces are
cmoputed in single precision, but accumulated into double-precision
force vectors. :l

LAMMPS-specific code is in the GPU package.  It makes calls to a
generic GPU library in the lib/gpu directory.  This library provides
NVIDIA support as well as more general OpenCL support, so that the
same functionality can eventually be supported on a variety of GPU
hardware. :l,ule

[Hardware and software requirements:]

To use this package, you currently need to have an NVIDIA GPU and
install the NVIDIA Cuda software on your system:

Check if you have an NVIDIA GPU: cat /proc/driver/nvidia/cards/0
Go to http://www.nvidia.com/object/cuda_get.html
Install a driver and toolkit appropriate for your system (SDK is not necessary)
Follow the instructions in lammps/lib/gpu/README to build the library (see below)
Run lammps/lib/gpu/nvc_get_devices to list supported devices and properties :ul

[Building LAMMPS with the GPU package:]

As with other packages that include a separately compiled library, you
need to first build the GPU library, before building LAMMPS itself.
General instructions for doing this are in "this
section"_Section_start.html#start_3 of the manual.  For this package,
use a Makefile in lib/gpu appropriate for your system.

Before building the library, you can set the precision it will use by
editing the CUDA_PREC setting in the Makefile you are using, as
follows:

CUDA_PREC = -D_SINGLE_SINGLE  # Single precision for all calculations
CUDA_PREC = -D_DOUBLE_DOUBLE  # Double precision for all calculations
CUDA_PREC = -D_SINGLE_DOUBLE  # Accumulation of forces, etc, in double :pre

The last setting is the mixed mode referred to above.  Note that your
GPU must support double precision to use either the 2nd or 3rd of
these settings.

To build the library, then type:

cd lammps/lib/gpu
make -f Makefile.linux
(see further instructions in lammps/lib/gpu/README) :pre

If you are successful, you will produce the file lib/libgpu.a.

Now you are ready to build LAMMPS with the GPU package installed:

cd lammps/src
make yes-gpu
make machine :pre

Note that the lo-level Makefile (e.g. src/MAKE/Makefile.linux) has
these settings: gpu_SYSINC, gpu_SYSLIB, gpu_SYSPATH.  These need to be
set appropriately to include the paths and settings for the CUDA
system software on your machine.  See src/MAKE/Makefile.g++ for an
example.

Also note that if you change the GPU library precision, you need to
re-build the entire library.  You should do a "clean" first,
e.g. "make -f Makefile.linux clean".  Then you must also re-build
LAMMPS if the library precision has changed, so that it re-links with
the new library.

[Running an input script:]

The examples/gpu and bench/GPU directories have scripts that can be
run with the GPU package, as well as detailed instructions on how to
run them.

The total number of MPI tasks used by LAMMPS (one or multiple per
compute node) is set in the usual manner via the mpirun or mpiexec
commands, and is independent of the GPU package.

When using the GPU package, you cannot assign more than one physical
GPU to an MPI task.  However multiple MPI tasks can share the same
GPU, and in many cases it will be more efficient to run this way.

Input script requirements to run using pair or PPPM styles with a
{gpu} suffix are as follows:

To invoke specific styles from the GPU package, either append "gpu" to
the style name (e.g. pair_style lj/cut/gpu), or use the "-suffix
command-line switch"_Section_start.html#start_7, or use the
"suffix"_suffix.html command in the input script. :ulb,l

The "newton pair"_newton.html setting in the input script must be
{off}. :l

Unless the "-suffix gpu command-line
switch"_Section_start.html#start_7 is used, the "package
gpu"_package.html command must be used near the beginning of the
script to control the GPU selection and initialization settings.  It
also has an option to enable asynchronous splitting of force
computations between the CPUs and GPUs. :l,ule

The default for the "package gpu"_package.html command is to have all
the MPI tasks on the compute node use a single GPU.  If you have
multiple GPUs per node, then be sure to create one or more MPI tasks
per GPU, and use the first/last settings in the "package
gpu"_package.html command to include all the GPU IDs on the node.
E.g. first = 0, last = 1, for 2 GPUs.  For example, on an 8-core 2-GPU
compute node, if you assign 8 MPI tasks to the node, the following
command in the input script

package gpu force/neigh 0 1 -1

would speciy each GPU is shared by 4 MPI tasks.  The final -1 will
dynamically balance force calculations across the CPU cores and GPUs.
I.e. each CPU core will perform force calculations for some small
fraction of the particles, at the same time the GPUs perform force
calcaultions for the majority of the particles.

[Timing output:]

As described by the "package gpu"_package.html command, GPU
accelerated pair styles can perform computations asynchronously with
CPU computations. The "Pair" time reported by LAMMPS will be the
maximum of the time required to complete the CPU pair style
computations and the time required to complete the GPU pair style
computations. Any time spent for GPU-enabled pair styles for
computations that run simultaneously with "bond"_bond_style.html,
"angle"_angle_style.html, "dihedral"_dihedral_style.html,
"improper"_improper_style.html, and "long-range"_kspace_style.html
calculations will not be included in the "Pair" time.

When the {mode} setting for the package gpu command is force/neigh,
the time for neighbor list calculations on the GPU will be added into
the "Pair" time, not the "Neigh" time.  An additional breakdown of the
times required for various tasks on the GPU (data copy, neighbor
calculations, force computations, etc) are output only with the LAMMPS
screen output (not in the log file) at the end of each run.  These
timings represent total time spent on the GPU for each routine,
regardless of asynchronous CPU calculations.

The output section "GPU Time Info (average)" reports "Max Mem / Proc".
This is the maximum memory used at one time on the GPU for data
storage by a single MPI process.

[Performance tips:]

You should experiment with how many MPI tasks per GPU to use to see
what gives the best performance for your problem.  This is a function
of your problem size and what pair style you are using.  Likewise, you
should also experiment with the precision setting for the GPU library
to see if single or mixed precision will give accurate results, since
they will typically be faster.

Using multiple MPI tasks per GPU will often give the best performance,
as allowed my most multi-core CPU/GPU configurations.

If the number of particles per MPI task is small (e.g. 100s of
particles), it can be more eefficient to run with fewer MPI tasks per
GPU, even if you do not use all the cores on the compute node.

The "Benchmark page"_http://lammps.sandia.gov/bench.html of the LAMMPS
web site gives GPU performance on a desktop machine and the Titan HPC
platform at ORNL for several of the LAMMPS benchmarks, as a function
of problem size and number of compute nodes.

:line

5.7 USER-CUDA package :h4,link(acc_7)

[Required hardware/software:]
[Building LAMMPS with the OPT package:]
[Running with the OPT package;]
[Guidelines for best performance;]
[Speed-ups to expect:]

The USER-CUDA package was developed by Christian Trott at U Technology
Ilmenau in Germany.  It provides NVIDIA GPU versions of many pair
styles, many fixes, a few computes, and for long-range Coulombics via
the PPPM command.  It has the following features:

The package is designed to allow an entire LAMMPS calculation, for
many timesteps, to run entirely on the GPU (except for inter-processor
MPI communication), so that atom-based data (e.g. coordinates, forces)
do not have to move back-and-forth between the CPU and GPU. :ulb,l

The speed-up advantage of this approach is typically better when the
number of atoms per GPU is large :l

Data will stay on the GPU until a timestep where a non-GPU-ized fix or
compute is invoked.  Whenever a non-GPU operation occurs (fix,
compute, output), data automatically moves back to the CPU as needed.
This may incur a performance penalty, but should otherwise work
transparently. :l

Neighbor lists for GPU-ized pair styles are constructed on the
GPU. :l

The package only supports use of a single CPU (core) with each
GPU. :l,ule

[Hardware and software requirements:]

To use this package, you need to have specific NVIDIA hardware and
install specific NVIDIA CUDA software on your system.

Your NVIDIA GPU needs to support Compute Capability 1.3. This list may
help you to find out the Compute Capability of your card:

http://en.wikipedia.org/wiki/Comparison_of_Nvidia_graphics_processing_units

Install the Nvidia Cuda Toolkit in version 3.2 or higher and the
corresponding GPU drivers. The Nvidia Cuda SDK is not required for
LAMMPSCUDA but we recommend it be installed.  You can then make sure
that its sample projects can be compiled without problems.

[Building LAMMPS with the USER-CUDA package:]

As with other packages that include a separately compiled library, you
need to first build the USER-CUDA library, before building LAMMPS
itself.  General instructions for doing this are in "this
section"_Section_start.html#start_3 of the manual.  For this package,
do the following, using settings in the lib/cuda Makefiles appropriate
for your system:

Go to the lammps/lib/cuda directory :ulb,l

If your {CUDA} toolkit is not installed in the default system directoy
{/usr/local/cuda} edit the file {lib/cuda/Makefile.common}
accordingly. :l

Type "make OPTIONS", where {OPTIONS} are one or more of the following
options. The settings will be written to the
{lib/cuda/Makefile.defaults} and used in the next step. :l

{precision=N} to set the precision level
  N = 1 for single precision (default)
  N = 2 for double precision
  N = 3 for positions in double precision
  N = 4 for positions and velocities in double precision
{arch=M} to set GPU compute capability
  M = 20 for CC2.0 (GF100/110, e.g. C2050,GTX580,GTX470) (default)
  M = 21 for CC2.1 (GF104/114,  e.g. GTX560, GTX460, GTX450)
  M = 13 for CC1.3 (GF200, e.g. C1060, GTX285)
{prec_timer=0/1} to use hi-precision timers
  0 = do not use them (default)
  1 = use these timers
  this is usually only useful for Mac machines 
{dbg=0/1} to activate debug mode
  0 = no debug mode (default)
  1 = yes debug mode
  this is only useful for developers
{cufft=1} to determine usage of CUDA FFT library
  0 = no CUFFT support (default)
  in the future other CUDA-enabled FFT libraries might be supported :pre

Type "make" to build the library.  If you are successful, you will
produce the file lib/libcuda.a. :l,ule

Now you are ready to build LAMMPS with the USER-CUDA package installed:

cd lammps/src
make yes-user-cuda
make machine :pre

Note that the LAMMPS build references the lib/cuda/Makefile.common
file to extract setting specific CUDA settings.  So it is important
that you have first built the cuda library (in lib/cuda) using
settings appropriate to your system.

[Input script requirements:]

Additional input script requirements to run styles with a {cuda}
suffix are as follows:

The "-cuda on command-line switch"_Section_start.html#start_7 must be
used when launching LAMMPS to enable the USER-CUDA package. :ulb,l

To invoke specific styles from the USER-CUDA package, you can either
append "cuda" to the style name (e.g. pair_style lj/cut/cuda), or use
the "-suffix command-line switch"_Section_start.html#start_7, or use
the "suffix"_suffix.html command.  One exception is that the
"kspace_style pppm/cuda"_kspace_style.html command has to be requested
explicitly. :l

To use the USER-CUDA package with its default settings, no additional
command is needed in your input script.  This is because when LAMMPS
starts up, it detects if it has been built with the USER-CUDA package.
See the "-cuda command-line switch"_Section_start.html#start_7 for
more details. :l

To change settings for the USER-CUDA package at run-time, the "package
cuda"_package.html command can be used near the beginning of your
input script.  See the "package"_package.html command doc page for
details. :l,ule

[Performance tips:]

The USER-CUDA package offers more speed-up relative to CPU performance
when the number of atoms per GPU is large, e.g. on the order of tens
or hundreds of 1000s.

As noted above, this package will continue to run a simulation
entirely on the GPU(s) (except for inter-processor MPI communication),
for multiple timesteps, until a CPU calculation is required, either by
a fix or compute that is non-GPU-ized, or until output is performed
(thermo or dump snapshot or restart file).  The less often this
occurs, the faster your simulation will run.

:line

5.8 KOKKOS package :h4,link(acc_8)

[Required hardware/software:]
[Building LAMMPS with the OPT package:]
[Running with the OPT package;]
[Guidelines for best performance;]
[Speed-ups to expect:]

The KOKKOS package contains versions of pair, fix, and atom styles
that use data structures and methods and macros provided by the Kokkos
library, which is included with LAMMPS in lib/kokkos.

"Kokkos"_http://trilinos.sandia.gov/packages/kokkos is a C++ library
that provides two key abstractions for an application like LAMMPS.
First, it allows a single implementation of an application kernel
(e.g. a pair style) to run efficiently on different kinds of hardware
(GPU, Intel Phi, many-core chip).

Second, it provides data abstractions to adjust (at compile time) the
memory layout of basic data structures like 2d and 3d arrays and allow
the transparent utilization of special hardware load and store units.
Such data structures are used in LAMMPS to store atom coordinates or
forces or neighbor lists.  The layout is chosen to optimize
performance on different platforms.  Again this operation is hidden
from the developer, and does not affect how the single implementation
of the kernel is coded.

These abstractions are set at build time, when LAMMPS is compiled with
the KOKKOS package installed.  This is done by selecting a "host" and
"device" to build for, compatible with the compute nodes in your
machine.  Note that if you are running on a desktop machine, you
typically have one compute node.  On a cluster or supercomputer there
may be dozens or 1000s of compute nodes.  The procedure for building
and running with the Kokkos library is the same, no matter how many
nodes you run on.

All Kokkos operations occur within the context of an individual MPI
task running on a single node of the machine.  The total number of MPI
tasks used by LAMMPS (one or multiple per compute node) is set in the
usual manner via the mpirun or mpiexec commands, and is independent of
Kokkos.

Kokkos provides support for one or two modes of execution per MPI
task.  This means that some computational tasks (pairwise
interactions, neighbor list builds, time integration, etc) are
parallelized in one or the other of the two modes.  The first mode is
called the "host" and is one or more threads running on one or more
physical CPUs (within the node).  Currently, both multi-core CPUs and
an Intel Phi processor (running in native mode) are supported.  The
second mode is called the "device" and is an accelerator chip of some
kind.  Currently only an NVIDIA GPU is supported.  If your compute
node does not have a GPU, then there is only one mode of execution,
i.e. the host and device are the same.

IMPORTNANT NOTE: Currently, if using GPUs, you should set the number
of MPI tasks per compute node to be equal to the number of GPUs per
compute node.  In the future Kokkos will support assigning one GPU to
multiple MPI tasks or using multiple GPUs per MPI task.  Currently
Kokkos does not support AMD GPUs due to limits in the available
backend programming models (in particular relative extensive C++
support is required for the Kernel language).  This is expected to
change in the future.

Here are several examples of how to build LAMMPS and run a simulation
using the KOKKOS package for typical compute node configurations.
Note that the -np setting for the mpirun command in these examples are
for a run on a single node.  To scale these examples up to run on a
system with N compute nodes, simply multiply the -np setting by N.

All the build steps are performed from within the src directory.  All
the run steps are performed in the bench directory using the in.lj
input script.  It is assumed the LAMMPS executable has been copied to
that directory or whatever directory the runs are being performed in.
Details of the various options are discussed below.

[Compute node(s) = dual hex-core CPUs and no GPU:]

make yes-kokkos                           # install the KOKKOS package
make g++ OMP=yes                          # build with OpenMP, no CUDA :pre

mpirun -np 12 lmp_g++ < in.lj      # MPI-only mode with no Kokkos
mpirun -np 12 lmp_g++ -k on -sf kk < in.lj      # MPI-only mode with Kokkos
mpirun -np 1 lmp_g++ -k on t 12 -sf kk < in.lj     # one MPI task, 12 threads
mpirun -np 2 lmp_g++ -k on t 6 -sf kk < in.lj      # two MPI tasks, 6 threads/task :pre

[Compute node(s) = Intel Phi with 61 cores:]

make yes-kokkos
make g++ OMP=yes MIC=yes                  # build with OpenMP for Phi :pre

mpirun -np 12 lmp_g++ -k on t 20 -sf kk < in.lj      # 12*20 = 240 total cores
mpirun -np 15 lmp_g++ -k on t 16 -sf kk < in.lj
mpirun -np 30 lmp_g++ -k on t 8 -sf kk < in.lj
mpirun -np 1 lmp_g++ -k on t 240 -sf kk < in.lj :pre

[Compute node(s) = dual hex-core CPUs and a single GPU:]

make yes-kokkos
make cuda CUDA=yes             # build for GPU, use src/MAKE/Makefile.cuda :pre

mpirun -np 1 lmp_cuda -k on t 6 -sf kk < in.lj :pre

[Compute node(s) = dual 8-core CPUs and 2 GPUs:]

make yes-kokkos
make cuda CUDA=yes :pre

mpirun -np 2 lmp_cuda -k on t 8 g 2 -sf kk < in.lj     # use both GPUs, one per MPI task :pre

[Building LAMMPS with the KOKKOS package:]

A summary of the build process is given here.  More details and all
the available make variable options are given in "this
section"_Section_start.html#start_3_4 of the manual.

From the src directory, type

make yes-kokkos :pre

to include the KOKKOS package.  Then perform a normal LAMMPS build,
with additional make variable specifications to choose the host and
device you will run the resulting executable on, e.g.

make g++ OMP=yes
make cuda CUDA=yes :pre

As illustrated above, the most important variables to set are OMP,
CUDA, and MIC.  The default settings are OMP=yes, CUDA=no, MIC=no
Setting OMP to {yes} will use OpenMP for threading on the host, as
well as on the device (if no GPU is present).  Setting CUDA to {yes}
will use one or more GPUs as the device.  Setting MIC=yes is necessary
when building for an Intel Phi processor.

Note that to use a GPU, you must use a lo-level Makefile,
e.g. src/MAKE/Makefile.cuda as included in the LAMMPS distro, which
uses the NVIDA "nvcc" compiler.  You must check that the CCFLAGS -arch
setting is appropriate for your NVIDIA hardware and installed
software.  Typical values for -arch are given in "this
section"_Section_start.html#start_3_4 of the manual, as well as other
settings that must be included in the lo-level Makefile, if you create
your own.

[Input scripts and use of command-line switches -kokkos and -suffix:]

To use any Kokkos-enabled style provided in the KOKKOS package, you
must use a Kokkos-enabled atom style.  LAMMPS will give an error if
you do not do this.

There are two command-line switches relevant to using Kokkos, -k or
-kokkos, and -sf or -suffix.  They are described in detail in "this
section"_Section_start.html#start_7 of the manual.

Here are common options to use:

-k on : required to run any KOKKOS-enabled style :ulb,l

-sf kk : enables automatic use of Kokkos versions of atom, pair,
fix, compute styles if they exist.  This can also be done with more
precise control by using the "suffix"_suffix.html command or appending
"kk" to styles within the input script, e.g. "pair_style lj/cut/kk". :l

-k on t Nt : specifies how many threads per MPI task to use within a
 compute node.  For good performance, the product of MPI tasks *
 threads/task should not exceed the number of physical CPU or Intel
 Phi cores. :l

-k on g Ng : specifies how many GPUs per compute node are available.
The default is 1, so this should be specified is you have 2 or more
GPUs per compute node. :ule,l

[Use of package command options:]

Using the "package kokkos"_package.html command in an input script
allows choice of options for neighbor lists and communication.  See
the "package"_package.html command doc page for details and default
settings.

Experimenting with different styles of neighbor lists or inter-node
communication can provide a speed-up for specific calculations.

[Running on a multi-core CPU:]

Build with OMP=yes (the default) and CUDA=no (the default).

If N is the number of physical cores/node, then the number of MPI
tasks/node * number of threads/task should not exceed N, and should
typically equal N.  Note that the default threads/task is 1, as set by
the "t" keyword of the -k "command-line
switch"_Section_start.html#start_7.  If you do not change this, no
additional parallelism (beyond MPI) will be invoked on the host
CPU(s).

You can compare the performance running in different modes:
  
run with 1 MPI task/node and N threads/task
run with N MPI tasks/node and 1 thread/task
run with settings in between these extremes :ul

Examples of mpirun commands in these modes, for nodes with dual
hex-core CPUs and no GPU, are shown above.

[Running on GPUs:]

Build with CUDA=yes, using src/MAKE/Makefile.cuda.  Insure the setting
for CUDA_PATH in lib/kokkos/Makefile.lammps is correct for your Cuda
software installation.  Insure the -arch setting in
src/MAKE/Makefile.cuda is correct for your GPU hardware/software (see
"this section"_Section_start.html#start_3_4 of the manual for details.

The -np setting of the mpirun command should set the number of MPI
tasks/node to be equal to the # of physical GPUs on the node. 

Use the "-kokkos command-line switch"_Section_commands.html#start_7 to
specify the number of GPUs per node, and the number of threads per MPI
task.  As above for multi-core CPUs (and no GPU), if N is the number
of physical cores/node, then the number of MPI tasks/node * number of
threads/task should not exceed N.  With one GPU (and one MPI task) it
may be faster to use less than all the available cores, by setting
threads/task to a smaller value.  This is because using all the cores
on a dual-socket node will incur extra cost to copy memory from the
2nd socket to the GPU.

Examples of mpirun commands that follow these rules, for nodes with
dual hex-core CPUs and one or two GPUs, are shown above.

[Running on an Intel Phi:]

Kokkos only uses Intel Phi processors in their "native" mode, i.e.
not hosted by a CPU.

Build with OMP=yes (the default) and MIC=yes.  The latter
insures code is correctly compiled for the Intel Phi.  The
OMP setting means OpenMP will be used for parallelization
on the Phi, which is currently the best option within
Kokkos.  In the future, other options may be added.

Current-generation Intel Phi chips have either 61 or 57 cores.  One
core should be excluded to run the OS, leaving 60 or 56 cores.  Each
core is hyperthreaded, so there are effectively N = 240 (4*60) or N =
224 (4*56) cores to run on.

The -np setting of the mpirun command sets the number of MPI
tasks/node.  The "-k on t Nt" command-line switch sets the number of
threads/task as Nt.  The product of these 2 values should be N, i.e.
240 or 224.  Also, the number of threads/task should be a multiple of
4 so that logical threads from more than one MPI task do not run on
the same physical core.

Examples of mpirun commands that follow these rules, for Intel Phi
nodes with 61 cores, are shown above.

[Examples and benchmarks:]

The examples/kokkos and bench/KOKKOS directories have scripts that can
be run with the KOKKOS package, as well as detailed instructions on
how to run them.

IMPORTANT NOTE: the bench/KOKKOS directory does not yet exist.  It
will be added later.

[Additional performance issues:]

When using threads (OpenMP or pthreads), it is important for
performance to bind the threads to physical cores, so they do not
migrate during a simulation.  The same is true for MPI tasks, but the
default binding rules implemented for various MPI versions, do not
account for thread binding.  

Thus if you use more than one thread per MPI task, you should insure
MPI tasks are bound to CPU sockets.  Furthermore, use thread affinity
environment variables from the OpenMP runtime when using OpenMP and
compile with hwloc support when using pthreads.  With OpenMP 3.1 (gcc
4.7 or later, intel 12 or later) setting the environment variable
OMP_PROC_BIND=true should be sufficient.  A typical mpirun command
should set these flags:

OpenMPI 1.8: mpirun -np 2 -bind-to socket -map-by socket ./lmp_openmpi ...
Mvapich2 2.0: mpiexec -np 2 -bind-to socket -map-by socket ./lmp_mvapich ... :pre

When using a GPU, you will achieve the best performance if your input
script does not use any fix or compute styles which are not yet
Kokkos-enabled.  This allows data to stay on the GPU for multiple
timesteps, without being copied back to the host CPU.  Invoking a
non-Kokkos fix or compute, or performing I/O for
"thermo"_thermo_style.html or "dump"_dump.html output will cause data
to be copied back to the CPU.

You cannot yet assign multiple MPI tasks to the same GPU with the
KOKKOS package.  We plan to support this in the future, similar to the
GPU package in LAMMPS.

You cannot yet use both the host (multi-threaded) and device (GPU)
together to compute pairwise interactions with the KOKKOS package.  We
hope to support this in the future, similar to the GPU package in
LAMMPS.

:line

5.9 USER-INTEL package :h4,link(acc_9)

[Required hardware/software:]
[Building LAMMPS with the OPT package:]
[Running with the OPT package;]
[Guidelines for best performance;]
[Speed-ups to expect:]

The USER-INTEL package was developed by Mike Brown at Intel
Corporation. It provides a capability to accelerate simulations by
offloading neighbor list and non-bonded force calculations to Intel(R)
Xeon Phi(TM) coprocessors.  Additionally, it supports running
simulations in single, mixed, or double precision with vectorization,
even if a coprocessor is not present, i.e. on an Intel(R) CPU.  The same
C++ code is used for both cases.  When offloading to a coprocessor,
the routine is run twice, once with an offload flag.

The USER-INTEL package can be used in tandem with the USER-OMP
package.  This is useful when a USER-INTEL pair style is used, so that
other styles not supported by the USER-INTEL package, e.g. for bond,
angle, dihedral, improper, and long-range electrostatics can be run
with the USER-OMP package versions.  If you have built LAMMPS with
both the USER-INTEL and USER-OMP packages, then this mode of operation
is made easier, because the "-suffix intel" "command-line
switch"_Section_start.html#start_7 and the the "suffix
intel"_suffix.html command will both set a second-choice suffix to
"omp" so that styles from the USER-OMP package will be used if
available.

[Building LAMMPS with the USER-INTEL package:]

The procedure for building LAMMPS with the USER-INTEL package is
simple.  You have to edit your machine specific makefile to add the
flags to enable OpenMP support ({-openmp}) to both the CCFLAGS and
LINKFLAGS variables.  You also need to add -DLAMMPS_MEMALIGN=64 and
-restrict to CCFLAGS.

Note that currently you must use the Intel C++ compiler (icc/icpc) to
build the package.  In the future, using other compilers (e.g. g++)
may be possible.

If you are compiling on the same architecture that will be used for
the runs, adding the flag {-xHost} will enable vectorization with the
Intel(R) compiler.  In order to build with support for an Intel(R)
coprocessor, the flag {-offload} should be added to the LINKFLAGS line
and the flag {-DLMP_INTEL_OFFLOAD} should be added to the CCFLAGS
line.

The files src/MAKE/Makefile.intel and src/MAKE/Makefile.intel_offload
are included in the src/MAKE directory with options that perform well
with the Intel(R) compiler. The latter Makefile has support for offload
to coprocessors and the former does not.

It is recommended that Intel(R) Compiler 2013 SP1 update 1 be used for
compiling. Newer versions have some performance issues that are being
addressed. If using Intel(R) MPI, version 5 or higher is recommended.

The rest of the compilation is the same as for any other package that
has no additional library dependencies, e.g.

make yes-user-intel yes-user-omp
make machine :pre

[Running an input script:]

The examples/intel directory has scripts that can be run with the
USER-INTEL package, as well as detailed instructions on how to run
them.

The total number of MPI tasks used by LAMMPS (one or multiple per
compute node) is set in the usual manner via the mpirun or mpiexec
commands, and is independent of the USER-INTEL package.

Input script requirements to run using pair styles with a {intel}
suffix are as follows:

To invoke specific styles from the UESR-INTEL package, either append
"intel" to the style name (e.g. pair_style lj/cut/intel), or use the
"-suffix command-line switch"_Section_start.html#start_7, or use the
"suffix"_suffix.html command in the input script.

Unless the "-suffix intel command-line
switch"_Section_start.html#start_7 is used, a "package
intel"_package.html command must be used near the beginning of the
input script.  The default precision mode for the USER-INTEL package
is {mixed}, meaning that accumulation is performed in double precision
and other calculations are performed in single precision.  In order to
use all single or all double precision, the "package
intel"_package.html command must be used in the input script with a
"single" or "double" keyword specified.

[Running with an Intel(R) coprocessor:]

The USER-INTEL package supports offload of a fraction of the work to
Intel(R) Xeon Phi(TM) coprocessors.  This is accomplished by setting a
balance fraction on the "package intel"_package.html command. A
balance of 0 runs all calculations on the CPU.  A balance of 1 runs
all calculations on the coprocessor.  A balance of 0.5 runs half of
the calculations on the coprocessor.  Setting the balance to -1 will
enable dynamic load balancing that continously adjusts the fraction of
offloaded work throughout the simulation.  This option typically
produces results within 5 to 10 percent of the optimal fixed balance.
By default, using the "suffix"_suffix.html command or "-suffix
command-line switch"_Section_start.html#start_7 will use offload to a
coprocessor with the balance set to -1.  If LAMMPS is built without
offload support, this setting is ignored.

If one is running short benchmark runs with dynamic load balancing,
adding a short warm-up run (10-20 steps) will allow the load-balancer
to find a setting that will carry over to additional runs.

The default for the "package intel"_package.html command is to have
all the MPI tasks on a given compute node use a single Xeon Phi(TM) coprocessor
In general, running with a large number of MPI tasks on
each node will perform best with offload.  Each MPI task will
automatically get affinity to a subset of the hardware threads
available on the coprocessor.  For example, if your card has 61 cores,
with 60 cores available for offload and 4 hardware threads per core
(240 total threads), running with 24 MPI tasks per node will cause
each MPI task to use a subset of 10 threads on the coprocessor.  Fine
tuning of the number of threads to use per MPI task or the number of
threads to use per core can be accomplished with keywords to the
"package intel"_package.html command.

If LAMMPS is using offload to a Intel(R) Xeon Phi(TM) coprocessor, a diagnostic
line during the setup for a run is printed to the screen (not to log
files) indicating that offload is being used and the number of
coprocessor threads per MPI task.  Additionally, an offload timing
summary is printed at the end of each run.  When using offload, the
"sort"_atom_modify.html frequency for atom data is changed to 1 so
that the per-atom data is sorted every neighbor build.

To use multiple coprocessors on each compute node, the
{offload_cards} keyword can be specified with the "package
intel"_package.html command to specify the number of coprocessors to
use.

For simulations with long-range electrostatics or bond, angle,
dihedral, improper calculations, computation and data transfer to the
coprocessor will run concurrently with computations and MPI
communications for these routines on the host.  The USER-INTEL package
has two modes for deciding which atoms will be handled by the
coprocessor.  The setting is controlled with the "offload_ghost"
option.  When set to 0, ghost atoms (atoms at the borders between MPI
tasks) are not offloaded to the card.  This allows for overlap of MPI
communication of forces with computation on the coprocessor when the
"newton"_newton.html setting is "on".  The default is dependent on the
style being used, however, better performance might be achieved by
setting this explictly.

In order to control the number of OpenMP threads used on the host, the
OMP_NUM_THREADS environment variable should be set. This variable will
not influence the number of threads used on the coprocessor.  Only the
"package intel"_package.html command can be used to control thread
counts on the coprocessor.

[Restrictions:]

When using offload, "hybrid"_pair_hybrid.html styles that require skip
lists for neighbor builds cannot be offloaded to the coprocessor.
Using "hybrid/overlay"_pair_hybrid.html is allowed.  Only one intel
accelerated style may be used with hybrid styles.  Exclusion lists are
not currently supported with offload, however, the same effect can
often be accomplished by setting cutoffs for excluded atom types to 0.
None of the pair styles in the USER-OMP package currently support the
"inner", "middle", "outer" options for rRESPA integration via the
"run_style respa"_run_style.html command.

:line

5.10 Comparison of GPU and USER-CUDA packages :h4,link(acc_10)

Both the GPU and USER-CUDA packages accelerate a LAMMPS calculation
using NVIDIA hardware, but they do it in different ways.

As a consequence, for a particular simulation on specific hardware,
one package may be faster than the other.  We give guidelines below,
but the best way to determine which package is faster for your input
script is to try both of them on your machine.  See the benchmarking
section below for examples where this has been done.

[Guidelines for using each package optimally:]

The GPU package allows you to assign multiple CPUs (cores) to a single
GPU (a common configuration for "hybrid" nodes that contain multicore
CPU(s) and GPU(s)) and works effectively in this mode.  The USER-CUDA
package does not allow this; you can only use one CPU per GPU. :ulb,l

The GPU package moves per-atom data (coordinates, forces)
back-and-forth between the CPU and GPU every timestep.  The USER-CUDA
package only does this on timesteps when a CPU calculation is required
(e.g. to invoke a fix or compute that is non-GPU-ized).  Hence, if you
can formulate your input script to only use GPU-ized fixes and
computes, and avoid doing I/O too often (thermo output, dump file
snapshots, restart files), then the data transfer cost of the
USER-CUDA package can be very low, causing it to run faster than the
GPU package. :l

The GPU package is often faster than the USER-CUDA package, if the
number of atoms per GPU is "small".  The crossover point, in terms of
atoms/GPU at which the USER-CUDA package becomes faster depends
strongly on the pair style.  For example, for a simple Lennard Jones
system the crossover (in single precision) is often about 50K-100K
atoms per GPU.  When performing double precision calculations the
crossover point can be significantly smaller. :l

Both packages compute bonded interactions (bonds, angles, etc) on the
CPU.  This means a model with bonds will force the USER-CUDA package
to transfer per-atom data back-and-forth between the CPU and GPU every
timestep.  If the GPU package is running with several MPI processes
assigned to one GPU, the cost of computing the bonded interactions is
spread across more CPUs and hence the GPU package can run faster. :l

When using the GPU package with multiple CPUs assigned to one GPU, its
performance depends to some extent on high bandwidth between the CPUs
and the GPU.  Hence its performance is affected if full 16 PCIe lanes
are not available for each GPU.  In HPC environments this can be the
case if S2050/70 servers are used, where two devices generally share
one PCIe 2.0 16x slot.  Also many multi-GPU mainboards do not provide
full 16 lanes to each of the PCIe 2.0 16x slots. :l,ule

[Differences between the two packages:]

The GPU package accelerates only pair force, neighbor list, and PPPM
calculations.  The USER-CUDA package currently supports a wider range
of pair styles and can also accelerate many fix styles and some
compute styles, as well as neighbor list and PPPM calculations. :ulb,l

The USER-CUDA package does not support acceleration for minimization. :l

The USER-CUDA package does not support hybrid pair styles. :l

The USER-CUDA package can order atoms in the neighbor list differently
from run to run resulting in a different order for force accumulation. :l

The USER-CUDA package has a limit on the number of atom types that can be
used in a simulation. :l

The GPU package requires neighbor lists to be built on the CPU when using
exclusion lists or a triclinic simulation box. :l

The GPU package uses more GPU memory than the USER-CUDA package.  This
is generally not a problem since typical runs are computation-limited
rather than memory-limited. :l,ule

[Examples:]

The LAMMPS distribution has two directories with sample input scripts
for the GPU and USER-CUDA packages.

lammps/examples/gpu = GPU package files
lammps/examples/USER/cuda = USER-CUDA package files :ul

These contain input scripts for identical systems, so they can be used
to benchmark the performance of both packages on your system.<|MERGE_RESOLUTION|>--- conflicted
+++ resolved
@@ -342,14 +342,6 @@
 
 All three examples use a total of 4 CPU cores.
 
-<<<<<<< HEAD
-Only a few of the pair styles in the USER-OMP package support the "inner",
-"middle", "outer" options for r-RESPA integration, even if the regular
-version does. For those only the "pair" option is supported.
-
-When using styles from the GPU package, they can only be used on the
-outermost RESPA level.
-=======
 Different MPI implementations have differnet ways of passing the
 OMP_NUM_THREADS environment variable to all MPI processes.  The first
 variant above is for MPICH, the second is for OpenMPI.  Check the
@@ -361,7 +353,6 @@
 package omp 4 :pre
 
 [Speed-ups to expect:]
->>>>>>> e800337c
 
 Depending on which styles are accelerated, you should look for a
 reduction in the "Pair time", "Bond time", "KSpace time", and "Loop
